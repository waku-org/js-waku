--- conflicted
+++ resolved
@@ -68,7 +68,6 @@
       - run: npm run test:browser
 
   node:
-<<<<<<< HEAD
     uses: ./.github/workflows/test-node.yml
     with:
       nim_wakunode_image: ${{ inputs.nim_wakunode_image || 'statusteam/nim-waku:v0.19.0' }}
@@ -93,139 +92,6 @@
       nim_wakunode_image: statusteam/nim-waku:deploy-wakuv2-test
       test_type: nwaku-master
       debug: waku*
-=======
-    runs-on: ubuntu-latest
-    env:
-      WAKUNODE_IMAGE: ${{ inputs.nim_wakunode_image || 'statusteam/nim-waku:v0.19.0' }}
-    steps:
-      - uses: actions/checkout@v3
-        with: 
-          repository: waku-org/js-waku
-
-      - uses: actions/setup-node@v3
-        with:
-          node-version: ${{ env.NODE_JS }}
-
-      - uses: ./.github/actions/npm
-
-      - run: npm run build:esm
-      
-      - run: npm run test:node
-        env:
-          DEBUG: ""
-
-      - name: Upload debug logs on failure
-        uses: actions/upload-artifact@v3
-        if: failure()
-        with:
-          name: debug.log
-          path: debug.log
-
-      - name: Upload nwaku logs on failure
-        uses: actions/upload-artifact@v3
-        if: failure()
-        with:
-          name: nwaku-logs
-          path: packages/tests/log/
-
-  node_optional:
-    runs-on: ubuntu-latest
-    env:
-      WAKUNODE_IMAGE: ${{ inputs.nim_wakunode_image || 'statusteam/nim-waku:v0.19.0' }}
-
-    steps:
-      - uses: actions/checkout@v3
-        with: 
-          repository: waku-org/js-waku
-
-      - uses: actions/setup-node@v3
-        with:
-          node-version: ${{ env.NODE_JS }}
-
-      - uses: ./.github/actions/npm
-
-      - run: npm run build:esm
-      
-      - run: npm run test:optional --workspace=@waku/tests
-        env:
-          DEBUG: ""
-
-  node_with_go_waku_master:
-    runs-on: ubuntu-latest
-    if: ${{ inputs.caller == null || inputs.caller != 'nwaku' }}
-    env:
-      WAKUNODE_IMAGE: "statusteam/go-waku:latest"
-      WAKU_SERVICE_NODE_PARAMS: "--min-relay-peers-to-publish=0" # Can be removed once https://github.com/status-im/nwaku/issues/1004 is done
-      DEBUG: "waku*"
-    steps:
-      - uses: actions/checkout@v3
-        with: 
-          repository: waku-org/js-waku
-
-      - name: Install NodeJS
-        uses: actions/setup-node@v3
-        with:
-          node-version: ${{ env.NODE_JS }}
-
-      - uses: ./.github/actions/npm
-
-      - run: npm run build:esm
-      
-      - run: npm run test:node
-        env:
-          DEBUG: "waku:nwaku*,waku:test*"
-
-      - name: Upload debug logs on failure
-        uses: actions/upload-artifact@v3
-        if: failure()
-        with:
-          name: go-waku-debug.log
-          path: debug.log
-
-      - name: Upload logs on failure
-        uses: actions/upload-artifact@v3
-        if: failure()
-        with:
-          name: go-waku-logs
-          path: packages/tests/log/
-
-  node_with_nwaku_master:
-    runs-on: ubuntu-latest
-    if: ${{ inputs.caller == null || inputs.caller != 'nwaku' }}
-    env:
-      DEBUG: "waku*"
-      WAKUNODE_IMAGE: "statusteam/nim-waku:deploy-wakuv2-test"
-    steps:
-      - uses: actions/checkout@v3
-        with: 
-          repository: waku-org/js-waku
-
-      - uses: actions/setup-node@v3
-        with:
-          node-version: ${{ env.NODE_JS }}
-
-      - uses: ./.github/actions/npm
-
-      - run: npm run build:esm
-
-      - run: npm run test:node
-        env:
-          DEBUG: "waku:nwaku*,waku:test*"
-
-      - name: Upload debug logs on failure
-        uses: actions/upload-artifact@v3
-        if: failure()
-        with:
-          name: nwaku-master-debug.log
-          path: debug.log
-
-      - name: Upload logs on failure
-        uses: actions/upload-artifact@v3
-        if: failure()
-        with:
-          name: nwaku-master-logs
-          path: packages/tests/log/
->>>>>>> 4bce7295
 
   maybe-release:
     name: release
