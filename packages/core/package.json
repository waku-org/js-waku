{
  "name": "@waku/core",
  "version": "0.0.23",
  "description": "TypeScript implementation of the Waku v2 protocol",
  "types": "./dist/index.d.ts",
  "module": "./dist/index.js",
  "exports": {
    ".": {
      "types": "./dist/index.d.ts",
      "import": "./dist/index.js"
    },
    "./lib/predefined_bootstrap_nodes": {
      "types": "./dist/lib/predefined_bootstrap_nodes.d.ts",
      "import": "./dist/lib/predefined_bootstrap_nodes.js"
    },
    "./lib/message/version_0": {
      "types": "./dist/lib/message/version_0.d.ts",
      "import": "./dist/lib/message/version_0.js"
    },
    "./lib/base_protocol": {
      "types": "./dist/lib/base_protocol.d.ts",
      "import": "./dist/lib/base_protocol.js"
    }
  },
  "typesVersions": {
    "*": {
      "lib/*": [
        "dist/lib/*"
      ],
      "constants/*": [
        "dist/constants/*"
      ]
    }
  },
  "type": "module",
  "homepage": "https://github.com/waku-org/js-waku/tree/master/packages/core#readme",
  "repository": {
    "type": "git",
    "url": "https://github.com/waku-org/js-waku.git"
  },
  "bugs": {
    "url": "https://github.com/waku-org/js-waku/issues"
  },
  "license": "MIT OR Apache-2.0",
  "keywords": [
    "waku",
    "decentralised",
    "communication",
    "web3",
    "ethereum",
    "dapps"
  ],
  "scripts": {
    "build": "run-s build:**",
    "build:esm": "tsc",
    "build:bundle": "rollup --config rollup.config.js",
    "fix": "run-s fix:*",
    "fix:lint": "eslint src *.js --fix",
    "check": "run-s check:*",
    "check:tsc": "tsc -p tsconfig.dev.json",
    "check:lint": "eslint src *.js",
    "check:spelling": "cspell \"{README.md,src/**/*.ts}\"",
    "test": "run-s test:*",
    "test:node": "TS_NODE_PROJECT=./tsconfig.dev.json mocha",
    "test:browser": "karma start karma.conf.cjs",
    "watch:build": "tsc -p tsconfig.json -w",
    "watch:test": "mocha --watch",
    "prepublish": "npm run build",
    "reset-hard": "git clean -dfx -e .idea && git reset --hard && npm i && npm run build"
  },
  "engines": {
    "node": ">=16"
  },
  "dependencies": {
    "@noble/hashes": "^1.3.2",
    "@waku/interfaces": "0.0.18",
    "@waku/proto": "0.0.5",
    "@waku/utils": "0.0.11",
    "debug": "^4.3.4",
    "it-all": "^3.0.3",
    "it-length-prefixed": "^9.0.1",
    "it-pipe": "^3.0.1",
    "p-event": "^5.0.1",
    "uint8arraylist": "^2.4.3",
    "uuid": "^9.0.0"
  },
  "devDependencies": {
    "@multiformats/multiaddr": "^12.0.0",
    "@rollup/plugin-commonjs": "^25.0.4",
    "@rollup/plugin-json": "^6.0.0",
    "@rollup/plugin-node-resolve": "^15.1.0",
    "@types/chai": "^4.3.5",
    "@types/debug": "^4.1.8",
    "@types/mocha": "^10.0.1",
    "@types/uuid": "^9.0.3",
    "@waku/build-utils": "*",
    "chai": "^4.3.7",
    "cspell": "^7.3.2",
    "fast-check": "^3.12.0",
    "ignore-loader": "^0.1.2",
    "isomorphic-fetch": "^3.0.0",
    "karma": "^6.4.2",
    "karma-chrome-launcher": "^3.2.0",
    "karma-mocha": "^2.0.1",
    "karma-webpack": "^5.0.0",
    "mocha": "^10.2.0",
    "npm-run-all": "^4.1.5",
    "process": "^0.11.10",
    "puppeteer": "^21.1.1",
<<<<<<< HEAD
    "rollup": "^3.28.0"
=======
    "rollup": "^3.29.2",
    "ts-loader": "^9.4.2",
    "ts-node": "^10.9.1",
    "typescript": "^5.0.4"
>>>>>>> 7905aa47
  },
  "peerDependencies": {
    "@multiformats/multiaddr": "^12.0.0",
    "libp2p": "^0.46.3"
  },
  "peerDependenciesMeta": {
    "@multiformats/multiaddr": {
      "optional": true
    }
  },
  "files": [
    "dist",
    "bundle",
    "src/**/*.ts",
    "!**/*.spec.*",
    "!**/*.json",
    "CHANGELOG.md",
    "LICENSE",
    "README.md"
  ]
}<|MERGE_RESOLUTION|>--- conflicted
+++ resolved
@@ -107,14 +107,7 @@
     "npm-run-all": "^4.1.5",
     "process": "^0.11.10",
     "puppeteer": "^21.1.1",
-<<<<<<< HEAD
-    "rollup": "^3.28.0"
-=======
-    "rollup": "^3.29.2",
-    "ts-loader": "^9.4.2",
-    "ts-node": "^10.9.1",
-    "typescript": "^5.0.4"
->>>>>>> 7905aa47
+    "rollup": "^3.29.2"
   },
   "peerDependencies": {
     "@multiformats/multiaddr": "^12.0.0",
