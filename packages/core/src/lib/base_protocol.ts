import type { Libp2p } from "@libp2p/interface";
import type { Stream } from "@libp2p/interface/connection";
import type { PeerId } from "@libp2p/interface/peer-id";
import { Peer, PeerStore } from "@libp2p/interface/peer-store";
<<<<<<< HEAD
import { Tags } from "@waku/interfaces";
import type { IBaseProtocol, Libp2pComponents } from "@waku/interfaces";
import {
  getPeersForProtocol,
  selectConnection,
  selectPeerForProtocol
} from "@waku/utils/libp2p";
=======
import type { IBaseProtocol, Libp2pComponents } from "@waku/interfaces";
import { filterPeers } from "@waku/utils";
import { getPeersForProtocol, selectPeerForProtocol } from "@waku/utils/libp2p";
>>>>>>> 78114c7f

import { KeepAliveManager } from "./keep_alive_manager.js";
import { StreamManager } from "./stream_manager.js";

/**
 * A class with predefined helpers, to be used as a base to implement Waku
 * Protocols.
 */
export class BaseProtocol implements IBaseProtocol {
  public readonly addLibp2pEventListener: Libp2p["addEventListener"];
  public readonly removeLibp2pEventListener: Libp2p["removeEventListener"];
  protected streamManager: StreamManager;

  constructor(
    public multicodec: string,
    private components: Libp2pComponents
  ) {
    this.addLibp2pEventListener = components.events.addEventListener.bind(
      components.events
    );
    this.removeLibp2pEventListener = components.events.removeEventListener.bind(
      components.events
    );

    this.streamManager = new StreamManager(
      multicodec,
      components.connectionManager.getConnections.bind(
        components.connectionManager
      ),
      this.addLibp2pEventListener
    );
  }
  protected async getStream(peer: Peer): Promise<Stream> {
    return this.streamManager.getStream(peer);
  }

  public get peerStore(): PeerStore {
    return this.components.peerStore;
  }

  /**
   * Returns known peers from the address book (`libp2p.peerStore`) that support
   * the class protocol. Waku may or may not be currently connected to these
   * peers.
   */
  public async peers(): Promise<Peer[]> {
    return getPeersForProtocol(this.peerStore, [this.multicodec]);
  }

  protected async getPeer(peerId?: PeerId): Promise<Peer> {
    const { peer } = await selectPeerForProtocol(
      this.peerStore,
      KeepAliveManager.getInstance().getPing.bind(
        KeepAliveManager.getInstance()
      ),
      [this.multicodec],
      peerId
    );
    return peer;
  }

  /**
   * Retrieves a list of peers based on the specified criteria.
   *
   * @param numPeers - The total number of peers to retrieve. If 0, all peers are returned.
   * @param maxBootstrapPeers - The maximum number of bootstrap peers to retrieve.
   * @returns A Promise that resolves to an array of peers based on the specified criteria.
   */
  protected async getPeers(
    {
      numPeers,
      maxBootstrapPeers
    }: {
      numPeers: number;
      maxBootstrapPeers: number;
    } = {
      maxBootstrapPeers: 1,
      numPeers: 0
    }
  ): Promise<Peer[]> {
    // Retrieve all peers that support the protocol
    const allPeersForProtocol = await getPeersForProtocol(this.peerStore, [
      this.multicodec
    ]);

    // Filter the peers based on the specified criteria
    return filterPeers(allPeersForProtocol, numPeers, maxBootstrapPeers);
  }
}<|MERGE_RESOLUTION|>--- conflicted
+++ resolved
@@ -2,19 +2,9 @@
 import type { Stream } from "@libp2p/interface/connection";
 import type { PeerId } from "@libp2p/interface/peer-id";
 import { Peer, PeerStore } from "@libp2p/interface/peer-store";
-<<<<<<< HEAD
-import { Tags } from "@waku/interfaces";
-import type { IBaseProtocol, Libp2pComponents } from "@waku/interfaces";
-import {
-  getPeersForProtocol,
-  selectConnection,
-  selectPeerForProtocol
-} from "@waku/utils/libp2p";
-=======
 import type { IBaseProtocol, Libp2pComponents } from "@waku/interfaces";
 import { filterPeers } from "@waku/utils";
 import { getPeersForProtocol, selectPeerForProtocol } from "@waku/utils/libp2p";
->>>>>>> 78114c7f
 
 import { KeepAliveManager } from "./keep_alive_manager.js";
 import { StreamManager } from "./stream_manager.js";
