--- conflicted
+++ resolved
@@ -31,11 +31,8 @@
   constructor(
     public multicodec: string,
     private components: Libp2pComponents,
-<<<<<<< HEAD
-    public options?: ProtocolCreateOptions
-=======
-    private log: Logger
->>>>>>> b99f828c
+    private log: Logger,
+    private options?: ProtocolCreateOptions
   ) {
     this.pubsubTopics = this.initializePubsubTopic(options);
 
@@ -71,7 +68,6 @@
     return getPeersForProtocol(this.peerStore, [this.multicodec]);
   }
 
-<<<<<<< HEAD
   public async connectedPeers(): Promise<Peer[]> {
     const peers = await this.allPeers();
     return peers.filter((peer) => {
@@ -81,17 +77,6 @@
     });
   }
 
-  protected async getPeer(peerId?: PeerId): Promise<Peer> {
-    const { peer } = await selectPeerForProtocol(
-      this.peerStore,
-      [this.multicodec],
-      peerId
-    );
-    return peer;
-  }
-
-=======
->>>>>>> b99f828c
   /**
    * Retrieves a list of connected peers that support the protocol. The list is sorted by latency.
    *
@@ -117,20 +102,13 @@
       await getConnectedPeersForProtocolAndShard(
         this.components.connectionManager.getConnections(),
         this.peerStore,
-        [this.multicodec]
+        [this.multicodec],
+        this.options?.shardInfo
       );
 
-<<<<<<< HEAD
-    // Filter the peers based on the specified criteria
-    return filterPeers(
+    // Filter the peers based on discovery & number of peers requested
+    const filteredPeers = filterPeersByDiscovery(
       connectedPeersForProtocolAndShard,
-      numPeers,
-      maxBootstrapPeers
-    );
-=======
-    // Filter the peers based on discovery & number of peers requested
-    const filteredPeers = await filterPeersByDiscovery(
-      allPeersForProtocol,
       numPeers,
       maxBootstrapPeers
     );
@@ -148,7 +126,6 @@
     }
 
     return sortedFilteredPeers;
->>>>>>> b99f828c
   }
 
   private initializePubsubTopic(
