import type { Libp2p } from "@libp2p/interface";
import type { Stream } from "@libp2p/interface/connection";
import { Peer, PeerStore } from "@libp2p/interface/peer-store";
import type {
  IBaseProtocol,
  Libp2pComponents,
  PubsubTopic,
  ShardingParams
} from "@waku/interfaces";
import { DefaultPubsubTopic } from "@waku/interfaces";
import { shardInfoToPubsubTopics } from "@waku/utils";
import { getPeersForProtocol, sortPeersByLatency } from "@waku/utils/libp2p";

<<<<<<< HEAD
import { DefaultPubsubTopic } from "./constants.js";
import { filterPeersByDiscovery } from "./filterPeers.js";
=======
import { filterPeers } from "./filterPeers.js";
>>>>>>> 0d534e38
import { StreamManager } from "./stream_manager.js";

/**
 * A class with predefined helpers, to be used as a base to implement Waku
 * Protocols.
 */
export class BaseProtocol implements IBaseProtocol {
  public readonly addLibp2pEventListener: Libp2p["addEventListener"];
  public readonly removeLibp2pEventListener: Libp2p["removeEventListener"];
  protected streamManager: StreamManager;

  constructor(
    public multicodec: string,
    private components: Libp2pComponents
  ) {
    this.addLibp2pEventListener = components.events.addEventListener.bind(
      components.events
    );
    this.removeLibp2pEventListener = components.events.removeEventListener.bind(
      components.events
    );

    this.streamManager = new StreamManager(
      multicodec,
      components.connectionManager.getConnections.bind(
        components.connectionManager
      ),
      this.addLibp2pEventListener
    );
  }
  protected async getStream(peer: Peer): Promise<Stream> {
    return this.streamManager.getStream(peer);
  }

  public get peerStore(): PeerStore {
    return this.components.peerStore;
  }

  /**
   * Returns known peers from the address book (`libp2p.peerStore`) that support
   * the class protocol. Waku may or may not be currently connected to these
   * peers.
   */
  public async peers(): Promise<Peer[]> {
    return getPeersForProtocol(this.peerStore, [this.multicodec]);
  }

  /**
   * Retrieves a list of peers that support the protocol. The list is sorted by latency.
   *
   * @param numPeers - The total number of peers to retrieve. If 0, all peers are returned.
   * @param maxBootstrapPeers - The maximum number of bootstrap peers to retrieve.
   
  * @returns A list of peers that support the protocol sorted by latency.
  */
  protected async getPeers(
    {
      numPeers,
      maxBootstrapPeers
    }: {
      numPeers: number;
      maxBootstrapPeers: number;
    } = {
      maxBootstrapPeers: 1,
      numPeers: 0
    }
  ): Promise<Peer[]> {
    // Retrieve all peers that support the protocol
    const allPeersForProtocol = await getPeersForProtocol(this.peerStore, [
      this.multicodec
    ]);

    // Filter the peers based on discovery & number of peers requested
    const filteredPeers = await filterPeersByDiscovery(
      allPeersForProtocol,
      numPeers,
      maxBootstrapPeers
    );

    // Sort the peers by latency
    const sortedFilteredPeers = await sortPeersByLatency(
      this.peerStore,
      filteredPeers
    );

    return sortedFilteredPeers;
  }

  initializePubsubTopic(shardInfo?: ShardingParams): PubsubTopic[] {
    return shardInfo
      ? shardInfoToPubsubTopics(shardInfo)
      : [DefaultPubsubTopic];
  }
}<|MERGE_RESOLUTION|>--- conflicted
+++ resolved
@@ -11,12 +11,7 @@
 import { shardInfoToPubsubTopics } from "@waku/utils";
 import { getPeersForProtocol, sortPeersByLatency } from "@waku/utils/libp2p";
 
-<<<<<<< HEAD
-import { DefaultPubsubTopic } from "./constants.js";
 import { filterPeersByDiscovery } from "./filterPeers.js";
-=======
-import { filterPeers } from "./filterPeers.js";
->>>>>>> 0d534e38
 import { StreamManager } from "./stream_manager.js";
 
 /**
