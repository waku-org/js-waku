--- conflicted
+++ resolved
@@ -1,16 +1,9 @@
-<<<<<<< HEAD
-import type { Stream } from "@libp2p/interface-connection";
-import type { Libp2p } from "@libp2p/interface-libp2p";
-import type { PeerId } from "@libp2p/interface-peer-id";
-import { Peer, PeerStore } from "@libp2p/interface-peer-store";
-import { IBaseProtocol, Libp2pComponents, Tags } from "@waku/interfaces";
-=======
 import type { Libp2p } from "@libp2p/interface";
 import type { Stream } from "@libp2p/interface/connection";
 import type { PeerId } from "@libp2p/interface/peer-id";
 import { Peer, PeerStore } from "@libp2p/interface/peer-store";
 import type { IBaseProtocol, Libp2pComponents } from "@waku/interfaces";
->>>>>>> 7a805a27
+
 import {
   getPeersForProtocol,
   selectConnection,
