import type { Connection } from "@libp2p/interface-connection";
import type { Libp2p } from "@libp2p/interface-libp2p";
import type { PeerId } from "@libp2p/interface-peer-id";
import type { PeerInfo } from "@libp2p/interface-peer-info";
import type {
  ConnectionManagerOptions,
  IRelay,
  PubSubTopic,
  ShardInfo,
} from "@waku/interfaces";
import { Tags } from "@waku/interfaces";
import { getPubsubTopicsFromShardInfo } from "@waku/utils";
import { bytesToUtf8 } from "@waku/utils/bytes";
import debug from "debug";

import { KeepAliveManager, KeepAliveOptions } from "./keep_alive_manager.js";

const log = debug("waku:connection-manager");

export const DEFAULT_MAX_BOOTSTRAP_PEERS_ALLOWED = 1;
export const DEFAULT_MAX_DIAL_ATTEMPTS_FOR_PEER = 3;
export const DEFAULT_MAX_PARALLEL_DIALS = 3;

export class ConnectionManager {
  private static instances = new Map<string, ConnectionManager>();
  private keepAliveManager: KeepAliveManager;
  private options: ConnectionManagerOptions;
  private libp2pComponents: Libp2p;
  private dialAttemptsForPeer: Map<string, number> = new Map();
  private dialErrorsForPeer: Map<string, any> = new Map();

  private currentActiveDialCount = 0;
  private pendingPeerDialQueue: Array<PeerId> = [];

  public static create(
    pubsubTopic: PubSubTopic,
    peerId: string,
    libp2p: Libp2p,
    keepAliveOptions: KeepAliveOptions,
    relay?: IRelay,
    options?: ConnectionManagerOptions
  ): ConnectionManager {
    let instance = ConnectionManager.instances.get(peerId);
    if (!instance) {
      instance = new ConnectionManager(
        pubsubTopic,
        libp2p,
        keepAliveOptions,
        relay,
        options
      );
      ConnectionManager.instances.set(peerId, instance);
    }

    return instance;
  }

  private constructor(
    public pubsubTopic: PubSubTopic,
    libp2pComponents: Libp2p,
    keepAliveOptions: KeepAliveOptions,
    relay?: IRelay,
    options?: Partial<ConnectionManagerOptions>
  ) {
    this.pubsubTopic = pubsubTopic;
    this.libp2pComponents = libp2pComponents;
    this.options = {
      maxDialAttemptsForPeer: DEFAULT_MAX_DIAL_ATTEMPTS_FOR_PEER,
      maxBootstrapPeersAllowed: DEFAULT_MAX_BOOTSTRAP_PEERS_ALLOWED,
      maxParallelDials: DEFAULT_MAX_PARALLEL_DIALS,
      ...options,
    };

    this.keepAliveManager = new KeepAliveManager(keepAliveOptions, relay);

    this.run()
      .then(() => log(`Connection Manager is now running`))
      .catch((error) => log(`Unexpected error while running service`, error));

    // libp2p emits `peer:discovery` events during its initialization
    // which means that before the ConnectionManager is initialized, some peers may have been discovered
    // we will dial the peers in peerStore ONCE before we start to listen to the `peer:discovery` events within the ConnectionManager
    this.dialPeerStorePeers().catch((error) =>
      log(`Unexpected error while dialing peer store peers`, error)
    );
  }

  private async dialPeerStorePeers(): Promise<void> {
    const peerInfos = await this.libp2pComponents.peerStore.all();
    const dialPromises = [];
    for (const peerInfo of peerInfos) {
      if (
        this.libp2pComponents
          .getConnections()
          .find((c) => c.remotePeer === peerInfo.id)
      )
        continue;

      dialPromises.push(this.attemptDial(peerInfo.id));
    }
    try {
      await Promise.all(dialPromises);
    } catch (error) {
      log(`Unexpected error while dialing peer store peers`, error);
    }
  }

  private async run(): Promise<void> {
    // start event listeners
    this.startPeerDiscoveryListener();
    this.startPeerConnectionListener();
    this.startPeerDisconnectionListener();
  }

  stop(): void {
    this.keepAliveManager.stopAll();
    this.libp2pComponents.removeEventListener(
      "peer:connect",
      this.onEventHandlers["peer:connect"]
    );
    this.libp2pComponents.removeEventListener(
      "peer:disconnect",
      this.onEventHandlers["peer:disconnect"]
    );
    this.libp2pComponents.removeEventListener(
      "peer:discovery",
      this.onEventHandlers["peer:discovery"]
    );
  }

  private async dialPeer(peerId: PeerId): Promise<void> {
    this.currentActiveDialCount += 1;
    let dialAttempt = 0;
    while (dialAttempt <= this.options.maxDialAttemptsForPeer) {
      try {
        log(`Dialing peer ${peerId.toString()}`);
        await this.libp2pComponents.dial(peerId);

        const tags = await this.getTagNamesForPeer(peerId);
        // add tag to connection describing discovery mechanism
        // don't add duplicate tags
        this.libp2pComponents
          .getConnections(peerId)
          .forEach(
            (conn) => (conn.tags = Array.from(new Set([...conn.tags, ...tags])))
          );

        this.dialAttemptsForPeer.delete(peerId.toString());
        return;
      } catch (e) {
        const error = e as AggregateError;

        this.dialErrorsForPeer.set(peerId.toString(), error);
        log(`Error dialing peer ${peerId.toString()} - ${error.errors}`);

        dialAttempt = this.dialAttemptsForPeer.get(peerId.toString()) ?? 1;
        this.dialAttemptsForPeer.set(peerId.toString(), dialAttempt + 1);

        if (dialAttempt <= this.options.maxDialAttemptsForPeer) {
          log(`Reattempting dial (${dialAttempt})`);
        }
      }
    }

    try {
      log(
        `Deleting undialable peer ${peerId.toString()} from peer store. Error: ${JSON.stringify(
          this.dialErrorsForPeer.get(peerId.toString()).errors[0]
        )}
        }`
      );
      this.dialErrorsForPeer.delete(peerId.toString());
      return await this.libp2pComponents.peerStore.delete(peerId);
    } catch (error) {
      throw `Error deleting undialable peer ${peerId.toString()} from peer store - ${error}`;
    } finally {
      this.currentActiveDialCount -= 1;
      this.processDialQueue();
    }
  }

  async dropConnection(peerId: PeerId): Promise<void> {
    try {
      await this.libp2pComponents.hangUp(peerId);
      log(`Dropped connection with peer ${peerId.toString()}`);
    } catch (error) {
      log(
        `Error dropping connection with peer ${peerId.toString()} - ${error}`
      );
    }
  }

  private processDialQueue(): void {
    if (
      this.pendingPeerDialQueue.length > 0 &&
      this.currentActiveDialCount < this.options.maxParallelDials
    ) {
      const peerId = this.pendingPeerDialQueue.shift();
      if (!peerId) return;
      this.attemptDial(peerId).catch((error) => {
        log(error);
      });
    }
  }

  private startPeerDiscoveryListener(): void {
    this.libp2pComponents.addEventListener(
      "peer:discovery",
      this.onEventHandlers["peer:discovery"]
    );
  }

  private startPeerConnectionListener(): void {
    this.libp2pComponents.addEventListener(
      "peer:connect",
      this.onEventHandlers["peer:connect"]
    );
  }

  private startPeerDisconnectionListener(): void {
    // TODO: ensure that these following issues are updated and confirmed
    /**
     * NOTE: Event is not being emitted on closing nor losing a connection.
     * @see https://github.com/libp2p/js-libp2p/issues/939
     * @see https://github.com/status-im/js-waku/issues/252
     *
     * >This event will be triggered anytime we are disconnected from another peer,
     * >regardless of the circumstances of that disconnection.
     * >If we happen to have multiple connections to a peer,
     * >this event will **only** be triggered when the last connection is closed.
     * @see https://github.com/libp2p/js-libp2p/blob/bad9e8c0ff58d60a78314077720c82ae331cc55b/doc/API.md?plain=1#L2100
     */
    this.libp2pComponents.addEventListener(
      "peer:disconnect",
      this.onEventHandlers["peer:disconnect"]
    );
  }

  private async attemptDial(peerId: PeerId): Promise<void> {
    if (this.currentActiveDialCount >= this.options.maxParallelDials) {
      this.pendingPeerDialQueue.push(peerId);
      return;
    }

    if (!(await this.shouldDialPeer(peerId))) return;

    this.dialPeer(peerId).catch((err) => {
      throw `Error dialing peer ${peerId.toString()} : ${err}`;
    });
  }

  private onEventHandlers = {
<<<<<<< HEAD
    "peer:discovery": async (evt: CustomEvent<PeerInfo>): Promise<void> => {
      const { id: peerId } = evt.detail;

      const rsOrRsv =
        await this.libp2pComponents.peerStore.metadataBook.getValue(
          peerId,
          "rsOrRsv"
        );

      if (rsOrRsv) {
        const shardInfo = JSON.parse(bytesToUtf8(rsOrRsv)) as ShardInfo;
        const serviceNodePubsubTopics = getPubsubTopicsFromShardInfo(shardInfo);
        if (!serviceNodePubsubTopics.includes(this.pubsubTopic)) {
          log(
            `Ignoring dial attempt to service node with peer ID ${peerId.toString()}: not subscribed to the same pubsub topic as us - our pubsub topic: ${
              this.pubsubTopic
            }, their pubsub topics: ${serviceNodePubsubTopics}`
          );
          return;
        }
      }

      this.attemptDial(peerId).catch((err) =>
        log(`Error dialing peer ${peerId.toString()} : ${err}`)
      );
=======
    "peer:discovery": (evt: CustomEvent<PeerInfo>): void => {
      void (async () => {
        const { id: peerId } = evt.detail;

        try {
          await this.attemptDial(peerId);
        } catch (error) {
          log(`Error dialing peer ${peerId.toString()} : ${error}`);
        }
      })();
>>>>>>> 376bcf2a
    },
    "peer:connect": (evt: CustomEvent<Connection>): void => {
      void (async () => {
        const { remotePeer: peerId } = evt.detail;

        this.keepAliveManager.start(
          peerId,
          this.libp2pComponents.ping.bind(this)
        );

        const isBootstrap = (await this.getTagNamesForPeer(peerId)).includes(
          Tags.BOOTSTRAP
        );

        if (isBootstrap) {
          const bootstrapConnections = this.libp2pComponents
            .getConnections()
            .filter((conn) => conn.tags.includes(Tags.BOOTSTRAP));

          // If we have too many bootstrap connections, drop one
          if (
            bootstrapConnections.length > this.options.maxBootstrapPeersAllowed
          ) {
            await this.dropConnection(peerId);
          }
        }
      })();
    },
    "peer:disconnect": () => {
      return (evt: CustomEvent<Connection>): void => {
        this.keepAliveManager.stop(evt.detail.remotePeer);
      };
    },
  };

  /**
   * Checks if the peer is dialable based on the following conditions:
   * 1. If the peer is a bootstrap peer, it is only dialable if the number of current bootstrap connections is less than the max allowed.
   * 2. If the peer is not a bootstrap peer
   */
  private async shouldDialPeer(peerId: PeerId): Promise<boolean> {
    const isConnected = this.libp2pComponents.getConnections(peerId).length > 0;

    if (isConnected) return false;

    const tagNames = await this.getTagNamesForPeer(peerId);

    const isBootstrap = tagNames.some((tagName) => tagName === Tags.BOOTSTRAP);

    if (isBootstrap) {
      const currentBootstrapConnections = this.libp2pComponents
        .getConnections()
        .filter((conn) => {
          return conn.tags.find((name) => name === Tags.BOOTSTRAP);
        }).length;
      if (currentBootstrapConnections < this.options.maxBootstrapPeersAllowed)
        return true;
    } else {
      return true;
    }

    return false;
  }

  /**
   * Fetches the tag names for a given peer
   */
  private async getTagNamesForPeer(peerId: PeerId): Promise<string[]> {
    const tags = (await this.libp2pComponents.peerStore.getTags(peerId)).map(
      (tag) => tag.name
    );
    return tags;
  }
}<|MERGE_RESOLUTION|>--- conflicted
+++ resolved
@@ -250,44 +250,34 @@
   }
 
   private onEventHandlers = {
-<<<<<<< HEAD
-    "peer:discovery": async (evt: CustomEvent<PeerInfo>): Promise<void> => {
-      const { id: peerId } = evt.detail;
-
-      const rsOrRsv =
-        await this.libp2pComponents.peerStore.metadataBook.getValue(
-          peerId,
-          "rsOrRsv"
-        );
-
-      if (rsOrRsv) {
-        const shardInfo = JSON.parse(bytesToUtf8(rsOrRsv)) as ShardInfo;
-        const serviceNodePubsubTopics = getPubsubTopicsFromShardInfo(shardInfo);
-        if (!serviceNodePubsubTopics.includes(this.pubsubTopic)) {
-          log(
-            `Ignoring dial attempt to service node with peer ID ${peerId.toString()}: not subscribed to the same pubsub topic as us - our pubsub topic: ${
-              this.pubsubTopic
-            }, their pubsub topics: ${serviceNodePubsubTopics}`
-          );
-          return;
-        }
-      }
-
-      this.attemptDial(peerId).catch((err) =>
-        log(`Error dialing peer ${peerId.toString()} : ${err}`)
-      );
-=======
     "peer:discovery": (evt: CustomEvent<PeerInfo>): void => {
       void (async () => {
         const { id: peerId } = evt.detail;
 
-        try {
-          await this.attemptDial(peerId);
-        } catch (error) {
-          log(`Error dialing peer ${peerId.toString()} : ${error}`);
+        const rsOrRsv =
+          await this.libp2pComponents.peerStore.metadataBook.getValue(
+            peerId,
+            "rsOrRsv"
+          );
+
+        if (rsOrRsv) {
+          const shardInfo = JSON.parse(bytesToUtf8(rsOrRsv)) as ShardInfo;
+          const serviceNodePubsubTopics =
+            getPubsubTopicsFromShardInfo(shardInfo);
+          if (!serviceNodePubsubTopics.includes(this.pubsubTopic)) {
+            log(
+              `Ignoring dial attempt to service node with peer ID ${peerId.toString()}: not subscribed to the same pubsub topic as us - our pubsub topic: ${
+                this.pubsubTopic
+              }, their pubsub topics: ${serviceNodePubsubTopics}`
+            );
+            return;
+          }
         }
-      })();
->>>>>>> 376bcf2a
+
+        this.attemptDial(peerId).catch((err) =>
+          log(`Error dialing peer ${peerId.toString()} : ${err}`)
+        );
+      });
     },
     "peer:connect": (evt: CustomEvent<Connection>): void => {
       void (async () => {
