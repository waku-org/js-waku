--- conflicted
+++ resolved
@@ -41,12 +41,7 @@
   public readonly multicodec = FilterCodecs.SUBSCRIBE;
 
   public constructor(
-<<<<<<< HEAD
-    handleIncomingMessage: IncomingMessageHandler,
-=======
     private handleIncomingMessage: IncomingMessageHandler,
-    public readonly pubsubTopics: PubsubTopic[],
->>>>>>> bfda249a
     libp2p: Libp2p
   ) {
     this.streamManager = new StreamManager(
