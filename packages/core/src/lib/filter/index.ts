--- conflicted
+++ resolved
@@ -9,13 +9,11 @@
   PeerIdStr,
   ProtocolCreateOptions,
   PubsubTopic,
-  SingleShardInfo,
   Unsubscribe
 } from "@waku/interfaces";
 import {
   ensurePubsubTopicIsConfigured,
   groupByContentTopic,
-  singleShardInfoToPubsubTopic,
   toAsyncIterator
 } from "@waku/utils";
 import { Logger } from "@waku/utils";
@@ -23,7 +21,6 @@
 import { pipe } from "it-pipe";
 
 import { BaseProtocol } from "../base_protocol.js";
-import { DefaultPubsubTopic } from "../constants.js";
 
 import { FilterPushRpc } from "./filter_rpc.js";
 import { Subscription } from "./subscription.js";
@@ -69,7 +66,6 @@
   }
 
   async createSubscription(
-<<<<<<< HEAD
     decoders: IDecoder<IDecodedMessage>[]
   ): Promise<Subscription> {
     const uniquePubsubTopics = new Set(
@@ -81,14 +77,6 @@
       );
     }
     const pubsubTopic = Array.from(uniquePubsubTopics)[0];
-=======
-    pubsubTopicShardInfo?: SingleShardInfo
-  ): Promise<Subscription> {
-    const pubsubTopic = pubsubTopicShardInfo
-      ? singleShardInfoToPubsubTopic(pubsubTopicShardInfo)
-      : DefaultPubsubTopic;
-
->>>>>>> 566e02e0
     ensurePubsubTopicIsConfigured(pubsubTopic, this.pubsubTopics);
 
     //TODO: get a relevant peer for the topic/shard
