--- conflicted
+++ resolved
@@ -1,16 +1,8 @@
-<<<<<<< HEAD
-import { Stream } from "@libp2p/interface-connection";
-import type { PeerId } from "@libp2p/interface-peer-id";
-import type { Peer } from "@libp2p/interface-peer-store";
-import type { IncomingStreamData } from "@libp2p/interface-registrar";
-import {
-=======
 import { Stream } from "@libp2p/interface/connection";
 import type { PeerId } from "@libp2p/interface/peer-id";
 import type { Peer } from "@libp2p/interface/peer-store";
 import type { IncomingStreamData } from "@libp2p/interface-internal/registrar";
 import type {
->>>>>>> 7a805a27
   Callback,
   ContentTopic,
   IAsyncIterator,
@@ -54,14 +46,6 @@
   callback: Callback<T>;
 };
 
-<<<<<<< HEAD
-=======
-const FilterCodecs = {
-  SUBSCRIBE: "/vac/waku/filter-subscribe/2.0.0-beta1",
-  PUSH: "/vac/waku/filter-push/2.0.0-beta1"
-};
-
->>>>>>> 7a805a27
 class Subscription {
   private readonly peer: Peer;
   private readonly pubSubTopic: PubSubTopic;
