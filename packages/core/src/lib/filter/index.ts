--- conflicted
+++ resolved
@@ -12,11 +12,8 @@
   ProtocolOptions,
 } from "@waku/interfaces";
 import { WakuMessage as WakuMessageProto } from "@waku/proto";
-<<<<<<< HEAD
 import { groupByContentTopic } from "@waku/utils";
-=======
 import { toAsyncIterator } from "@waku/utils";
->>>>>>> 5557f52d
 import debug from "debug";
 import all from "it-all";
 import * as lp from "it-length-prefixed";
