--- conflicted
+++ resolved
@@ -93,18 +93,8 @@
     pubsubTopic: PubsubTopic,
     peer: Peer,
     contentTopics: ContentTopic[]
-<<<<<<< HEAD
-  ): Promise<void> {
-    let stream: Stream;
-    try {
-      stream = await this.getStream(peer);
-    } catch (error) {
-      throw new Error(`Failed to get stream for peer ${peer.id.toString()}`);
-    }
-=======
   ): Promise<CoreProtocolResult> {
     const stream = await this.getStream(peer);
->>>>>>> 4eb06c64
 
     const request = FilterSubscribeRpc.createSubscribeRequest(
       pubsubTopic,
@@ -157,14 +147,6 @@
     pubsubTopic: PubsubTopic,
     peer: Peer,
     contentTopics: ContentTopic[]
-<<<<<<< HEAD
-  ): Promise<void> {
-    let stream: Stream;
-    try {
-      stream = await this.getStream(peer);
-    } catch (error) {
-      throw new Error(`Failed to get stream for peer ${peer.id.toString()}`);
-=======
   ): Promise<CoreProtocolResult> {
     let stream: Stream | undefined;
     try {
@@ -181,7 +163,6 @@
           peerId: peer.id
         }
       };
->>>>>>> 4eb06c64
     }
 
     const unsubscribeRequest = FilterSubscribeRpc.createUnsubscribeRequest(
@@ -208,21 +189,11 @@
     };
   }
 
-<<<<<<< HEAD
-  async unsubscribeAll(pubsubTopic: PubsubTopic, peer: Peer): Promise<void> {
-    let stream: Stream;
-    try {
-      stream = await this.getStream(peer);
-    } catch (error) {
-      throw new Error(`Failed to get stream for peer ${peer.id.toString()}`);
-    }
-=======
   async unsubscribeAll(
     pubsubTopic: PubsubTopic,
     peer: Peer
   ): Promise<CoreProtocolResult> {
     const stream = await this.getStream(peer);
->>>>>>> 4eb06c64
 
     const request = FilterSubscribeRpc.createUnsubscribeAllRequest(pubsubTopic);
 
@@ -266,14 +237,6 @@
     };
   }
 
-<<<<<<< HEAD
-  async ping(peer: Peer): Promise<void> {
-    let stream: Stream;
-    try {
-      stream = await this.getStream(peer);
-    } catch (error) {
-      throw new Error(`Failed to get stream for peer ${peer.id.toString()}`);
-=======
   async ping(peer: Peer): Promise<CoreProtocolResult> {
     let stream: Stream | undefined;
     try {
@@ -290,7 +253,6 @@
           peerId: peer.id
         }
       };
->>>>>>> 4eb06c64
     }
 
     const request = FilterSubscribeRpc.createSubscriberPingRequest();
