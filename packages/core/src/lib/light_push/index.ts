--- conflicted
+++ resolved
@@ -47,7 +47,6 @@
     const { pubSubTopic = DefaultPubSubTopic } = this.options;
 
     const recipients: PeerId[] = [];
-<<<<<<< HEAD
 
     if (!isSizeValid(message.payload)) {
       log("Failed to send waku light push: message is bigger than 1MB");
@@ -74,35 +73,7 @@
       let error: SendError | undefined;
 
       const stream = await this.newStream(peer);
-=======
-    let error: undefined | SendError = undefined;
-
-    try {
-      if (!isSizeValid(message.payload)) {
-        log("Failed to send waku light push: message is bigger that 1MB");
-        return {
-          recipients,
-          error: SendError.SIZE_TOO_BIG
-        };
-      }
-
-      const protoMessage = await encoder.toProtoObj(message);
-      if (!protoMessage) {
-        log("Failed to encode to protoMessage, aborting push");
-        return {
-          recipients,
-          error: SendError.ENCODE_FAILED
-        };
-      }
-      const query = PushRpc.createRequest(protoMessage, pubSubTopic);
-      const res = await pipe(
-        [query.encode()],
-        lp.encode,
-        stream,
-        lp.decode,
-        async (source) => await all(source)
-      );
->>>>>>> 7a805a27
+      
       try {
         const res = await pipe(
           [query.encode()],
@@ -151,13 +122,8 @@
       .filter((error) => error !== undefined) as SendError[];
 
     return {
-<<<<<<< HEAD
       recipients,
       errors,
-=======
-      error,
-      recipients
->>>>>>> 7a805a27
     };
   }
 }
