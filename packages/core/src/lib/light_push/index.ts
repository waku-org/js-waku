import type { PeerId } from "@libp2p/interface/peer-id";
import {
  IEncoder,
  ILightPush,
  IMessage,
  Libp2p,
  ProtocolCreateOptions,
  SendError,
  SendResult
} from "@waku/interfaces";
import { PushResponse } from "@waku/proto";
import { isSizeValid } from "@waku/utils";
import debug from "debug";
import all from "it-all";
import * as lp from "it-length-prefixed";
import { pipe } from "it-pipe";
import { Uint8ArrayList } from "uint8arraylist";

import { BaseProtocol } from "../base_protocol.js";
import { DefaultPubSubTopic } from "../constants.js";

import { PushRpc } from "./push_rpc.js";

const log = debug("waku:light-push");

export const LightPushCodec = "/vac/waku/lightpush/2.0.0-beta1";
export { PushResponse };
export const DEFAULT_NUM_PEERS_PROTOCOL = 3;

type PreparePushMessageResult =
  | {
      query: PushRpc;
      error: null;
    }
  | {
      query: null;
      error: SendError;
    };

/**
 * Implements the [Waku v2 Light Push protocol](https://rfc.vac.dev/spec/19/).
 */
class LightPush extends BaseProtocol implements ILightPush {
  options: ProtocolCreateOptions;

  constructor(libp2p: Libp2p, options?: ProtocolCreateOptions) {
    super(LightPushCodec, libp2p.components);
    this.options = options || {};
  }

<<<<<<< HEAD
  async send(encoder: IEncoder, message: IMessage): Promise<SendResult> {
    const { pubSubTopic = DefaultPubSubTopic } = this.options;
    const recipients: PeerId[] = [];
    let query: PushRpc;

    try {
      if (!isSizeValid(message.payload)) {
        log("Failed to send waku light push: message is bigger than 1MB");
        return {
          recipients,
          errors: [SendError.SIZE_TOO_BIG]
        };
      }

      const protoMessage = await encoder.toProtoObj(message);
      if (!protoMessage) {
        log("Failed to encode to protoMessage, aborting push");
        return {
          recipients,
          errors: [SendError.ENCODE_FAILED]
        };
      }

      query = PushRpc.createRequest(protoMessage, pubSubTopic);
    } catch (error) {
      log("Failed to encode to protoMessage", error);
      return {
        recipients,
        errors: [SendError.ENCODE_FAILED]
      };
    }

    const peers = await this.getPeers({
      includeBootstrap: true,
      numPeers: DEFAULT_NUM_PEERS_PROTOCOL
    });
=======
  private async preparePushMessage(
    encoder: IEncoder,
    message: IMessage,
    pubSubTopic: string
  ): Promise<PreparePushMessageResult> {
    try {
      if (!isSizeValid(message.payload)) {
        log("Failed to send waku light push: message is bigger than 1MB");
        return { query: null, error: SendError.SIZE_TOO_BIG };
      }

      const protoMessage = await encoder.toProtoObj(message);
      if (!protoMessage) {
        log("Failed to encode to protoMessage, aborting push");
        return {
          query: null,
          error: SendError.ENCODE_FAILED
        };
      }

      const query = PushRpc.createRequest(protoMessage, pubSubTopic);
      return { query, error: null };
    } catch (error) {
      log("Failed to prepare push message", error);

      return {
        query: null,
        error: SendError.GENERIC_FAIL
      };
    }
  }

  async send(
    encoder: IEncoder,
    message: IMessage,
    opts?: ProtocolOptions
  ): Promise<SendResult> {
    const { pubSubTopic = DefaultPubSubTopic } = this.options;
    const recipients: PeerId[] = [];

    const { query, error: preparationError } = await this.preparePushMessage(
      encoder,
      message,
      pubSubTopic
    );

    if (preparationError || !query) {
      return {
        recipients,
        error: preparationError
      };
    }

    let error: undefined | SendError = undefined;
    const peer = await this.getPeer(opts?.peerId);
    const stream = await this.newStream(peer);
>>>>>>> 1c090924

    const promises = peers.map(async (peer) => {
      let error: SendError | undefined;
      const stream = await this.newStream(peer);

      try {
        const res = await pipe(
          [query.encode()],
          lp.encode,
          stream,
          lp.decode,
          async (source) => await all(source)
        );
        try {
          const bytes = new Uint8ArrayList();
          res.forEach((chunk) => {
            bytes.append(chunk);
          });

          const response = PushRpc.decode(bytes).response;

          if (response?.isSuccess) {
            recipients.some((recipient) => recipient.equals(peer.id)) ||
              recipients.push(peer.id);
          } else {
            log("No response in PushRPC");
            error = SendError.NO_RPC_RESPONSE;
          }
        } catch (err) {
          log("Failed to decode push reply", err);
          error = SendError.DECODE_FAILED;
        }
      } catch (err) {
        log("Failed to send waku light push request", err);
        error = SendError.GENERIC_FAIL;
      }

      return { recipients, error };
    });

    const results = await Promise.allSettled(promises);
    const successfulResults = results.filter(
      (result) => result.status === "fulfilled"
    ) as PromiseFulfilledResult<{
      recipients: PeerId[];
      error: SendError | undefined;
    }>[];

    const errors = successfulResults
      .map((result) => result.value.error)
      .filter((error) => error !== undefined) as SendError[];

    return {
      recipients,
      errors
    };
  }
}

export function wakuLightPush(
  init: Partial<ProtocolCreateOptions> = {}
): (libp2p: Libp2p) => ILightPush {
  return (libp2p: Libp2p) => new LightPush(libp2p, init);
}<|MERGE_RESOLUTION|>--- conflicted
+++ resolved
@@ -48,44 +48,6 @@
     this.options = options || {};
   }
 
-<<<<<<< HEAD
-  async send(encoder: IEncoder, message: IMessage): Promise<SendResult> {
-    const { pubSubTopic = DefaultPubSubTopic } = this.options;
-    const recipients: PeerId[] = [];
-    let query: PushRpc;
-
-    try {
-      if (!isSizeValid(message.payload)) {
-        log("Failed to send waku light push: message is bigger than 1MB");
-        return {
-          recipients,
-          errors: [SendError.SIZE_TOO_BIG]
-        };
-      }
-
-      const protoMessage = await encoder.toProtoObj(message);
-      if (!protoMessage) {
-        log("Failed to encode to protoMessage, aborting push");
-        return {
-          recipients,
-          errors: [SendError.ENCODE_FAILED]
-        };
-      }
-
-      query = PushRpc.createRequest(protoMessage, pubSubTopic);
-    } catch (error) {
-      log("Failed to encode to protoMessage", error);
-      return {
-        recipients,
-        errors: [SendError.ENCODE_FAILED]
-      };
-    }
-
-    const peers = await this.getPeers({
-      includeBootstrap: true,
-      numPeers: DEFAULT_NUM_PEERS_PROTOCOL
-    });
-=======
   private async preparePushMessage(
     encoder: IEncoder,
     message: IMessage,
@@ -118,11 +80,7 @@
     }
   }
 
-  async send(
-    encoder: IEncoder,
-    message: IMessage,
-    opts?: ProtocolOptions
-  ): Promise<SendResult> {
+  async send(encoder: IEncoder, message: IMessage): Promise<SendResult> {
     const { pubSubTopic = DefaultPubSubTopic } = this.options;
     const recipients: PeerId[] = [];
 
@@ -135,14 +93,14 @@
     if (preparationError || !query) {
       return {
         recipients,
-        error: preparationError
+        errors: [preparationError]
       };
     }
 
-    let error: undefined | SendError = undefined;
-    const peer = await this.getPeer(opts?.peerId);
-    const stream = await this.newStream(peer);
->>>>>>> 1c090924
+    const peers = await this.getPeers({
+      includeBootstrap: true,
+      numPeers: DEFAULT_NUM_PEERS_PROTOCOL
+    });
 
     const promises = peers.map(async (peer) => {
       let error: SendError | undefined;
