--- conflicted
+++ resolved
@@ -48,13 +48,8 @@
   private readonly NUM_PEERS_PROTOCOL = 1;
 
   constructor(libp2p: Libp2p, options?: ProtocolCreateOptions) {
-<<<<<<< HEAD
     super(LightPushCodec, libp2p.components, log);
-    this.pubsubTopics = this.initializePubsubTopic(options?.shardInfo);
-=======
-    super(LightPushCodec, libp2p.components);
     this.pubsubTopics = this.initializePubsubTopic(options);
->>>>>>> dc96074c
   }
 
   private async preparePushMessage(
