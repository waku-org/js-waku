import type { Stream } from "@libp2p/interface/connection";
import type { PeerId } from "@libp2p/interface/peer-id";
import {
  IEncoder,
  ILightPush,
  IMessage,
  Libp2p,
  ProtocolCreateOptions,
  PubSubTopic,
  SendError,
  SendResult
} from "@waku/interfaces";
import { PushResponse } from "@waku/proto";
import { ensurePubsubTopicIsValid, isSizeValid } from "@waku/utils";
import debug from "debug";
import all from "it-all";
import * as lp from "it-length-prefixed";
import { pipe } from "it-pipe";
import { Uint8ArrayList } from "uint8arraylist";

import { BaseProtocol } from "../base_protocol.js";
import { DefaultPubSubTopic } from "../constants.js";

import { PushRpc } from "./push_rpc.js";

const log = debug("waku:light-push");

export const LightPushCodec = "/vac/waku/lightpush/2.0.0-beta1";
export { PushResponse };

type PreparePushMessageResult =
  | {
      query: PushRpc;
      error: null;
    }
  | {
      query: null;
      error: SendError;
    };

/**
 * Implements the [Waku v2 Light Push protocol](https://rfc.vac.dev/spec/19/).
 */
class LightPush extends BaseProtocol implements ILightPush {
  private readonly pubsubTopics: PubSubTopic[];
  private readonly NUM_PEERS_PROTOCOL = 1;

  constructor(libp2p: Libp2p, options?: ProtocolCreateOptions) {
    super(LightPushCodec, libp2p.components);
    this.pubsubTopics = options?.pubSubTopics ?? [DefaultPubSubTopic];
  }

  private async preparePushMessage(
    encoder: IEncoder,
    message: IMessage,
    pubSubTopic: string
  ): Promise<PreparePushMessageResult> {
    try {
      if (!isSizeValid(message.payload)) {
        log("Failed to send waku light push: message is bigger than 1MB");
        return { query: null, error: SendError.SIZE_TOO_BIG };
      }

      const protoMessage = await encoder.toProtoObj(message);
      if (!protoMessage) {
        log("Failed to encode to protoMessage, aborting push");
        return {
          query: null,
          error: SendError.ENCODE_FAILED
        };
      }

      const query = PushRpc.createRequest(protoMessage, pubSubTopic);
      return { query, error: null };
    } catch (error) {
      log("Failed to prepare push message", error);

      return {
        query: null,
        error: SendError.GENERIC_FAIL
      };
    }
  }

  async send(encoder: IEncoder, message: IMessage): Promise<SendResult> {
    const { pubSubTopic } = encoder;
<<<<<<< HEAD
    this.ensurePubsubTopicIsValid(pubSubTopic, this.pubsubTopics);
=======
    ensurePubsubTopicIsValid(pubSubTopic, this.pubsubTopics);
>>>>>>> a626ceb8

    const recipients: PeerId[] = [];

    const { query, error: preparationError } = await this.preparePushMessage(
      encoder,
      message,
      pubSubTopic
    );

    if (preparationError || !query) {
      return {
        recipients,
        errors: [preparationError]
      };
    }

    //TODO: get a relevant peer for the topic/shard
    const peers = await this.getPeers({
      maxBootstrapPeers: 1,
      numPeers: this.NUM_PEERS_PROTOCOL
    });

    if (!peers.length) {
      return {
        recipients,
        errors: [SendError.NO_PEER_AVAILABLE]
      };
    }

    const promises = peers.map(async (peer) => {
      let stream: Stream | undefined;
      try {
        stream = await this.getStream(peer);
      } catch (err) {
        log(`Failed to get a stream for remote peer${peer.id.toString()}`, err);
        return { recipients, error: SendError.REMOTE_PEER_FAULT };
      }

      let res: Uint8ArrayList[] | undefined;
      try {
        res = await pipe(
          [query.encode()],
          lp.encode,
          stream,
          lp.decode,
          async (source) => await all(source)
        );
      } catch (err) {
        log("Failed to send waku light push request", err);
        return { recipients, error: SendError.GENERIC_FAIL };
      }

      const bytes = new Uint8ArrayList();
      res.forEach((chunk) => {
        bytes.append(chunk);
      });

      let response: PushResponse | undefined;
      try {
        response = PushRpc.decode(bytes).response;
      } catch (err) {
        log("Failed to decode push reply", err);
        return { recipients, error: SendError.DECODE_FAILED };
      }

      if (!response) {
        log("Remote peer fault: No response in PushRPC");
        return { recipients, error: SendError.REMOTE_PEER_FAULT };
      }

      if (!response.isSuccess) {
        log("Remote peer rejected the message: ", response.info);
        return { recipients, error: SendError.REMOTE_PEER_REJECTED };
      }

      recipients.some((recipient) => recipient.equals(peer.id)) ||
        recipients.push(peer.id);

      return { recipients };
    });

    const results = await Promise.allSettled(promises);
    const errors = results
      .filter(
        (
          result
        ): result is PromiseFulfilledResult<{
          recipients: PeerId[];
          error: SendError | undefined;
        }> => result.status === "fulfilled"
      )
      .map((result) => result.value.error)
      .filter((error) => error !== undefined) as SendError[];

    return {
      recipients,
      errors
    };
  }
}

export function wakuLightPush(
  init: Partial<ProtocolCreateOptions> = {}
): (libp2p: Libp2p) => ILightPush {
  return (libp2p: Libp2p) => new LightPush(libp2p, init);
}<|MERGE_RESOLUTION|>--- conflicted
+++ resolved
@@ -84,11 +84,7 @@
 
   async send(encoder: IEncoder, message: IMessage): Promise<SendResult> {
     const { pubSubTopic } = encoder;
-<<<<<<< HEAD
-    this.ensurePubsubTopicIsValid(pubSubTopic, this.pubsubTopics);
-=======
     ensurePubsubTopicIsValid(pubSubTopic, this.pubsubTopics);
->>>>>>> a626ceb8
 
     const recipients: PeerId[] = [];
 
