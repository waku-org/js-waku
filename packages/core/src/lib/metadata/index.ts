<<<<<<< HEAD
import type { PeerId } from "@libp2p/interface/peer-id";
import { IncomingStreamData } from "@libp2p/interface/stream-handler";
=======
import type { PeerId } from "@libp2p/interface";
import { IncomingStreamData } from "@libp2p/interface";
>>>>>>> 477c2a59
import type {
  IMetadata,
  Libp2pComponents,
  PeerIdStr,
  ShardInfo,
  ShardingParams
} from "@waku/interfaces";
import { proto_metadata } from "@waku/proto";
import { encodeRelayShard, Logger } from "@waku/utils";
import all from "it-all";
import * as lp from "it-length-prefixed";
import { pipe } from "it-pipe";
import { Uint8ArrayList } from "uint8arraylist";

import { BaseProtocol } from "../base_protocol.js";

const log = new Logger("metadata");

export const MetadataCodec = "/vac/waku/metadata/1.0.0";

class Metadata extends BaseProtocol implements IMetadata {
  private libp2pComponents: Libp2pComponents;
  handshakesConfirmed: Set<PeerIdStr> = new Set();

  constructor(
    public shardInfo: ShardingParams,
    libp2p: Libp2pComponents
  ) {
    super(MetadataCodec, libp2p.components, log, shardInfo && { shardInfo });
    this.libp2pComponents = libp2p;
    void libp2p.registrar.handle(MetadataCodec, (streamData) => {
      void this.onRequest(streamData);
    });
  }

  /**
   * Handle an incoming metadata request
   */
  private async onRequest(streamData: IncomingStreamData): Promise<void> {
    try {
      const { stream, connection } = streamData;
      const encodedShardInfo = proto_metadata.WakuMetadataResponse.encode(
        this.shardInfo
      );

      const encodedResponse = await pipe(
        [encodedShardInfo],
        lp.encode,
        stream,
        lp.decode,
        async (source) => await all(source)
      );

      const remoteShardInfoResponse =
        this.decodeMetadataResponse(encodedResponse);

      await this.savePeerShardInfo(
        connection.remotePeer,
        remoteShardInfoResponse
      );
    } catch (error) {
      log.error("Error handling metadata request", error);
    }
  }

  /**
   * Make a metadata query to a peer
   */
  async query(peerId: PeerId): Promise<ShardInfo> {
    const request = proto_metadata.WakuMetadataRequest.encode(this.shardInfo);

    const peer = await this.peerStore.get(peerId);
    if (!peer) {
      throw new Error(`Peer ${peerId.toString()} not found`);
    }

    const stream = await this.getStream(peer);

    const encodedResponse = await pipe(
      [request],
      lp.encode,
      stream,
      lp.decode,
      async (source) => await all(source)
    );

    const decodedResponse = this.decodeMetadataResponse(encodedResponse);

    await this.savePeerShardInfo(peerId, decodedResponse);

    return decodedResponse;
  }

  public async confirmOrAttemptHandshake(peerId: PeerId): Promise<void> {
    if (this.handshakesConfirmed.has(peerId.toString())) return;

    await this.query(peerId);

    return;
  }

  private decodeMetadataResponse(encodedResponse: Uint8ArrayList[]): ShardInfo {
    const bytes = new Uint8ArrayList();

    encodedResponse.forEach((chunk) => {
      bytes.append(chunk);
    });
    const response = proto_metadata.WakuMetadataResponse.decode(
      bytes
    ) as ShardInfo;

    if (!response) log.error("Error decoding metadata response");

    return response;
  }

  private async savePeerShardInfo(
    peerId: PeerId,
    shardInfo: ShardInfo
  ): Promise<void> {
    // add or update the shardInfo to peer store
    await this.libp2pComponents.peerStore.merge(peerId, {
      metadata: {
        shardInfo: encodeRelayShard(shardInfo)
      }
    });

    this.handshakesConfirmed.add(peerId.toString());
  }
}

export function wakuMetadata(
  shardInfo: ShardingParams
): (components: Libp2pComponents) => IMetadata {
  return (components: Libp2pComponents) => new Metadata(shardInfo, components);
}<|MERGE_RESOLUTION|>--- conflicted
+++ resolved
@@ -1,10 +1,4 @@
-<<<<<<< HEAD
-import type { PeerId } from "@libp2p/interface/peer-id";
-import { IncomingStreamData } from "@libp2p/interface/stream-handler";
-=======
-import type { PeerId } from "@libp2p/interface";
-import { IncomingStreamData } from "@libp2p/interface";
->>>>>>> 477c2a59
+import { IncomingStreamData, type PeerId } from "@libp2p/interface";
 import type {
   IMetadata,
   Libp2pComponents,
