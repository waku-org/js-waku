import type { Stream } from "@libp2p/interface-connection";
import type { Libp2p } from "@libp2p/interface-libp2p";
import type { PeerId } from "@libp2p/interface-peer-id";
import { sha256 } from "@noble/hashes/sha256";
import {
  Cursor,
  IDecodedMessage,
  IDecoder,
  IStore,
  ProtocolCreateOptions,
} from "@waku/interfaces";
import { proto_store as proto } from "@waku/proto";
<<<<<<< HEAD
import { concat, utf8ToBytes } from "@waku/utils/bytes";
import {
  getPeersForProtocol,
  selectConnection,
  selectPeerForProtocol,
} from "@waku/utils/libp2p";
=======
import { concat, utf8ToBytes } from "@waku/utils";
>>>>>>> 809681ae
import debug from "debug";
import all from "it-all";
import * as lp from "it-length-prefixed";
import { pipe } from "it-pipe";
import { Uint8ArrayList } from "uint8arraylist";

import { BaseProtocol } from "../base_protocol.js";
import { DefaultPubSubTopic } from "../constants.js";
import { toProtoMessage } from "../to_proto_message.js";

import { HistoryRpc, PageDirection, Params } from "./history_rpc.js";

import HistoryError = proto.HistoryResponse.HistoryError;

const log = debug("waku:store");

export const StoreCodec = "/vac/waku/store/2.0.0-beta4";

export const DefaultPageSize = 10;

export { PageDirection };

export interface TimeFilter {
  startTime: Date;
  endTime: Date;
}

export interface QueryOptions {
  /**
   * The peer to query. If undefined, a pseudo-random peer is selected from the connected Waku Store peers.
   */
  peerId?: PeerId;
  /**
   * The direction in which pages are retrieved:
   * - { @link PageDirection.BACKWARD }: Most recent page first.
   * - { @link PageDirection.FORWARD }: Oldest page first.
   *
   * Note: This does not affect the ordering of messages with the page
   * (the oldest message is always first).
   *
   * @default { @link PageDirection.BACKWARD }
   */
  pageDirection?: PageDirection;
  /**
   * The number of message per page.
   *
   * @default { @link DefaultPageSize }
   */
  pageSize?: number;
  /**
   * Retrieve messages with a timestamp within the provided values.
   */
  timeFilter?: TimeFilter;
  /**
   * Cursor as an index to start a query from.
   * The cursor index will be exclusive (i.e. the message at the cursor index will not be included in the result).
   * If undefined, the query will start from the beginning or end of the history, depending on the page direction.
   */
  cursor?: Cursor;
}

/**
 * Implements the [Waku v2 Store protocol](https://rfc.vac.dev/spec/13/).
 *
 * The Waku Store protocol can be used to retrieved historical messages.
 */
class Store extends BaseProtocol implements IStore {
  options: ProtocolCreateOptions;

  constructor(public libp2p: Libp2p, options?: ProtocolCreateOptions) {
    super(StoreCodec, libp2p.peerStore, libp2p.getConnections.bind(libp2p));
    this.options = options ?? {};
  }

  /**
   * Do a query to a Waku Store to retrieve historical/missed messages.
   *
   * The callback function takes a `WakuMessage` in input,
   * messages are processed in order:
   * - oldest to latest if `options.pageDirection` == { @link PageDirection.FORWARD }
   * - latest to oldest if `options.pageDirection` == { @link PageDirection.BACKWARD }
   *
   * The ordering may affect performance.
   * The ordering depends on the behavior of the remote store node.
   * If strong ordering is needed, you may need to handle this at application level
   * and set your own timestamps too (the WakuMessage timestamps are not certified).
   *
   * @throws If not able to reach a Waku Store peer to query,
   * or if an error is encountered when processing the reply,
   * or if two decoders with the same content topic are passed.
   */
  async queryOrderedCallback<T extends IDecodedMessage>(
    decoders: IDecoder<T>[],
    callback: (message: T) => Promise<void | boolean> | boolean | void,
    options?: QueryOptions
  ): Promise<void> {
    let abort = false;
    for await (const promises of this.queryGenerator(decoders, options)) {
      if (abort) break;
      const messagesOrUndef: Array<T | undefined> = await Promise.all(promises);

      let messages: Array<T> = messagesOrUndef.filter(isDefined);

      // Messages in pages are ordered from oldest (first) to most recent (last).
      // https://github.com/vacp2p/rfc/issues/533
      if (
        typeof options?.pageDirection === "undefined" ||
        options?.pageDirection === PageDirection.BACKWARD
      ) {
        messages = messages.reverse();
      }

      await Promise.all(
        messages.map(async (msg) => {
          if (msg && !abort) {
            abort = Boolean(await callback(msg));
          }
        })
      );
    }
  }

  /**
   * Do a query to a Waku Store to retrieve historical/missed messages.
   *
   * The callback function takes a `Promise<WakuMessage>` in input,
   * useful if messages needs to be decrypted and performance matters.
   *
   * The order of the messages passed to the callback is as follows:
   * - within a page, messages are expected to be ordered from oldest to most recent
   * - pages direction depends on { @link QueryOptions.pageDirection }
   *
   * Do note that the resolution of the `Promise<WakuMessage | undefined` may
   * break the order as it may rely on the browser decryption API, which in turn,
   * may have a different speed depending on the type of decryption.
   *
   * @throws If not able to reach a Waku Store peer to query,
   * or if an error is encountered when processing the reply,
   * or if two decoders with the same content topic are passed.
   */
  async queryCallbackOnPromise<T extends IDecodedMessage>(
    decoders: IDecoder<T>[],
    callback: (
      message: Promise<T | undefined>
    ) => Promise<void | boolean> | boolean | void,
    options?: QueryOptions
  ): Promise<void> {
    let abort = false;
    let promises: Promise<void>[] = [];
    for await (const page of this.queryGenerator(decoders, options)) {
      const _promises = page.map(async (msg) => {
        if (!abort) {
          abort = Boolean(await callback(msg));
        }
      });

      promises = promises.concat(_promises);
    }
    await Promise.all(promises);
  }

  /**
   * Do a query to a Waku Store to retrieve historical/missed messages.
   *
   * This is a generator, useful if you want most control on how messages
   * are processed.
   *
   * The order of the messages returned by the remote Waku node SHOULD BE
   * as follows:
   * - within a page, messages SHOULD be ordered from oldest to most recent
   * - pages direction depends on { @link QueryOptions.pageDirection }
   *
   * However, there is no way to guarantee the behavior of the remote node.
   *
   * @throws If not able to reach a Waku Store peer to query,
   * or if an error is encountered when processing the reply,
   * or if two decoders with the same content topic are passed.
   */
  async *queryGenerator<T extends IDecodedMessage>(
    decoders: IDecoder<T>[],
    options?: QueryOptions
  ): AsyncGenerator<Promise<T | undefined>[]> {
    const { pubSubTopic = DefaultPubSubTopic } = this.options;

    let startTime, endTime;

    if (options?.timeFilter) {
      startTime = options.timeFilter.startTime;
      endTime = options.timeFilter.endTime;
    }

    const decodersAsMap = new Map();
    decoders.forEach((dec) => {
      if (decodersAsMap.has(dec.contentTopic)) {
        throw new Error(
          "API does not support different decoder per content topic"
        );
      }
      decodersAsMap.set(dec.contentTopic, dec);
    });

    const contentTopics = decoders.map((dec) => dec.contentTopic);

    const queryOpts = Object.assign(
      {
        pubSubTopic: pubSubTopic,
        pageDirection: PageDirection.BACKWARD,
        pageSize: DefaultPageSize,
      },
      options,
      { contentTopics, startTime, endTime }
    );

    log("Querying history with the following options", {
      ...options,
      peerId: options?.peerId?.toString(),
    });

    const peer = await this.getPeer(options?.peerId);

    for await (const messages of paginate<T>(
      this.newStream.bind(this, peer),
      queryOpts,
      decodersAsMap,
      options?.cursor
    )) {
      yield messages;
    }
  }
}

async function* paginate<T extends IDecodedMessage>(
  streamFactory: () => Promise<Stream>,
  queryOpts: Params,
  decoders: Map<string, IDecoder<T>>,
  cursor?: Cursor
): AsyncGenerator<Promise<T | undefined>[]> {
  if (
    queryOpts.contentTopics.toString() !==
    Array.from(decoders.keys()).toString()
  ) {
    throw new Error(
      "Internal error, the decoders should match the query's content topics"
    );
  }

  let currentCursor = cursor;
  while (true) {
    queryOpts.cursor = currentCursor;

    const historyRpcQuery = HistoryRpc.createQuery(queryOpts);

    log(
      "Querying store peer",
      `for (${queryOpts.pubSubTopic})`,
      queryOpts.contentTopics
    );

    const stream = await streamFactory();

    const res = await pipe(
      [historyRpcQuery.encode()],
      lp.encode(),
      stream,
      lp.decode(),
      async (source) => await all(source)
    );

    const bytes = new Uint8ArrayList();
    res.forEach((chunk) => {
      bytes.append(chunk);
    });

    const reply = historyRpcQuery.decode(bytes);

    if (!reply.response) {
      log("Stopping pagination due to store `response` field missing");
      break;
    }

    const response = reply.response as proto.HistoryResponse;

    if (response.error && response.error !== HistoryError.NONE) {
      throw "History response contains an Error: " + response.error;
    }

    if (!response.messages || !response.messages.length) {
      log(
        "Stopping pagination due to store `response.messages` field missing or empty"
      );
      break;
    }

    log(`${response.messages.length} messages retrieved from store`);

    yield response.messages.map((protoMsg) => {
      const contentTopic = protoMsg.contentTopic;
      if (typeof contentTopic !== "undefined") {
        const decoder = decoders.get(contentTopic);
        if (decoder) {
          return decoder.fromProtoObj(
            queryOpts.pubSubTopic,
            toProtoMessage(protoMsg)
          );
        }
      }
      return Promise.resolve(undefined);
    });

    const nextCursor = response.pagingInfo?.cursor;
    if (typeof nextCursor === "undefined") {
      // If the server does not return cursor then there is an issue,
      // Need to abort, or we end up in an infinite loop
      log(
        "Stopping pagination due to `response.pagingInfo.cursor` missing from store response"
      );
      break;
    }

    currentCursor = nextCursor;

    const responsePageSize = response.pagingInfo?.pageSize;
    const queryPageSize = historyRpcQuery.query?.pagingInfo?.pageSize;
    if (
      // Response page size smaller than query, meaning this is the last page
      responsePageSize &&
      queryPageSize &&
      responsePageSize < queryPageSize
    ) {
      break;
    }
  }
}

export function isDefined<T>(msg: T | undefined): msg is T {
  return !!msg;
}

export async function createCursor(
  message: IDecodedMessage,
  pubsubTopic: string = DefaultPubSubTopic
): Promise<Cursor> {
  if (
    !message ||
    !message.timestamp ||
    !message.payload ||
    !message.contentTopic
  ) {
    throw new Error("Message is missing required fields");
  }

  const contentTopicBytes = utf8ToBytes(message.contentTopic);

  const digest = sha256(concat([contentTopicBytes, message.payload]));

  const messageTime = BigInt(message.timestamp.getTime()) * BigInt(1000000);

  return {
    digest,
    pubsubTopic,
    senderTime: messageTime,
    receiverTime: messageTime,
  };
}

export function wakuStore(
  init: Partial<ProtocolCreateOptions> = {}
): (libp2p: Libp2p) => IStore {
  return (libp2p: Libp2p) => new Store(libp2p, init);
}<|MERGE_RESOLUTION|>--- conflicted
+++ resolved
@@ -10,16 +10,7 @@
   ProtocolCreateOptions,
 } from "@waku/interfaces";
 import { proto_store as proto } from "@waku/proto";
-<<<<<<< HEAD
-import { concat, utf8ToBytes } from "@waku/utils/bytes";
-import {
-  getPeersForProtocol,
-  selectConnection,
-  selectPeerForProtocol,
-} from "@waku/utils/libp2p";
-=======
 import { concat, utf8ToBytes } from "@waku/utils";
->>>>>>> 809681ae
 import debug from "debug";
 import all from "it-all";
 import * as lp from "it-length-prefixed";
