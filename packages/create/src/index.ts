--- conflicted
+++ resolved
@@ -8,11 +8,7 @@
 import {
   DefaultUserAgent,
   wakuFilter,
-<<<<<<< HEAD
   wakuFilterV2,
-  wakuGossipSub,
-=======
->>>>>>> 50c2c254
   wakuLightPush,
   WakuNode,
   WakuOptions,
