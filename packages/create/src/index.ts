--- conflicted
+++ resolved
@@ -13,11 +13,7 @@
   wakuRelay,
   wakuStore,
 } from "@waku/core";
-<<<<<<< HEAD
 import { DefaultUserAgent } from "@waku/core";
-import { PeerDiscoveryStaticPeers } from "@waku/core/lib/peer_discovery_static_list";
-=======
->>>>>>> 83e4b271
 import { getPredefinedBootstrapNodes } from "@waku/core/lib/predefined_bootstrap_nodes";
 import type { Relay, WakuFull, WakuLight, WakuPrivacy } from "@waku/interfaces";
 import type { Libp2p } from "libp2p";
@@ -110,15 +106,11 @@
     Object.assign(libp2pOptions, { peerDiscovery });
   }
 
-<<<<<<< HEAD
   const libp2p = await defaultLibp2p(
-    new WakuRelay(options),
+    wakuRelay(options),
     libp2pOptions,
     options?.userAgent
   );
-=======
-  const libp2p = await defaultLibp2p(wakuRelay(options), libp2pOptions);
->>>>>>> 83e4b271
 
   return new WakuNode(options ?? {}, libp2p) as WakuPrivacy;
 }
@@ -146,15 +138,11 @@
     Object.assign(libp2pOptions, { peerDiscovery });
   }
 
-<<<<<<< HEAD
   const libp2p = await defaultLibp2p(
-    new WakuRelay(options),
+    wakuRelay(options),
     libp2pOptions,
     options?.userAgent
   );
-=======
-  const libp2p = await defaultLibp2p(wakuRelay(options), libp2pOptions);
->>>>>>> 83e4b271
 
   const store = wakuStore(options);
   const lightPush = wakuLightPush(options);
@@ -176,33 +164,21 @@
 }
 
 export async function defaultLibp2p(
-<<<<<<< HEAD
-  wakuRelay?: WakuRelay,
+  wakuRelay?: (components: Components) => Relay,
   options?: Partial<Libp2pOptions>,
   userAgent?: string
 ): Promise<Libp2p> {
   const libp2pOpts = Object.assign(
     {
-      transports: [new WebSockets({ filter: filterAll })],
-      streamMuxers: [new Mplex()],
-      connectionEncryption: [new Noise()],
+      transports: [webSockets({ filter: filterAll })],
+      streamMuxers: [mplex()],
+      connectionEncryption: [noise()],
       identify: {
         host: {
           agentVersion: userAgent ?? DefaultUserAgent,
         },
       },
     } as Libp2pOptions,
-=======
-  wakuRelay?: (components: Components) => Relay,
-  options?: Partial<Libp2pOptions>
-): Promise<Libp2p> {
-  const libp2pOpts = Object.assign(
-    {
-      transports: [webSockets({ filter: filterAll })],
-      streamMuxers: [mplex()],
-      connectionEncryption: [noise()],
-    },
->>>>>>> 83e4b271
     wakuRelay ? { pubsub: wakuRelay } : {},
     options ?? {}
   );
