--- conflicted
+++ resolved
@@ -51,17 +51,10 @@
     "node": ">=16"
   },
   "dependencies": {
-<<<<<<< HEAD
     "@libp2p/interface-peer-discovery": "^2.0.0",
     "@libp2p/interfaces": "^3.3.2",
-    "@waku/enr": "0.0.13",
-    "@waku/utils": "0.0.7",
-=======
-    "@libp2p/interface-peer-discovery": "^1.0.5",
-    "@libp2p/interfaces": "^3.3.1",
     "@waku/enr": "0.0.14",
     "@waku/utils": "0.0.8",
->>>>>>> b760acd9
     "debug": "^4.3.4",
     "dns-query": "^0.11.2",
     "hi-base32": "^0.5.1",
