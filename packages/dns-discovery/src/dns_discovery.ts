import {
  CustomEvent,
  PeerDiscovery,
<<<<<<< HEAD
  PeerDiscoveryEvents
} from "@libp2p/interface/peer-discovery";
import { peerDiscovery as symbol } from "@libp2p/interface/peer-discovery";
import type { PeerInfo } from "@libp2p/interface/peer-info";
=======
  PeerDiscoveryEvents,
  TypedEventEmitter
} from "@libp2p/interface";
import { peerDiscoverySymbol as symbol } from "@libp2p/interface";
import type { PeerInfo } from "@libp2p/interface";
>>>>>>> 477c2a59
import type {
  DnsDiscOptions,
  DnsDiscoveryComponents,
  IEnr,
  NodeCapabilityCount
} from "@waku/interfaces";
import { encodeRelayShard, Logger } from "@waku/utils";

import {
  DEFAULT_BOOTSTRAP_TAG_NAME,
  DEFAULT_BOOTSTRAP_TAG_TTL,
  DEFAULT_BOOTSTRAP_TAG_VALUE,
  DEFAULT_NODE_REQUIREMENTS
} from "./constants.js";
import { DnsNodeDiscovery } from "./dns.js";

const log = new Logger("peer-discovery-dns");

/**
 * Parse options and expose function to return bootstrap peer addresses.
 */
export class PeerDiscoveryDns
  extends TypedEventEmitter<PeerDiscoveryEvents>
  implements PeerDiscovery
{
  private nextPeer: (() => AsyncGenerator<IEnr>) | undefined;
  private _started: boolean;
  private _components: DnsDiscoveryComponents;
  private _options: DnsDiscOptions;

  constructor(components: DnsDiscoveryComponents, options: DnsDiscOptions) {
    super();
    this._started = false;
    this._components = components;
    this._options = options;

    const { enrUrls } = options;
    log.info("Use following EIP-1459 ENR Tree URLs: ", enrUrls);
  }

  /**
   * Start discovery process
   */
  async start(): Promise<void> {
    log.info("Starting peer discovery via dns");

    this._started = true;

    if (this.nextPeer === undefined) {
      let { enrUrls } = this._options;
      if (!Array.isArray(enrUrls)) enrUrls = [enrUrls];

      const { wantedNodeCapabilityCount } = this._options;
      const dns = await DnsNodeDiscovery.dnsOverHttp();

      this.nextPeer = dns.getNextPeer.bind(
        dns,
        enrUrls,
        wantedNodeCapabilityCount
      );
    }

    for await (const peerEnr of this.nextPeer()) {
      if (!this._started) {
        return;
      }

      const { peerInfo, shardInfo } = peerEnr;

      if (!peerInfo) {
        continue;
      }

      const tagsToUpdate = {
        [DEFAULT_BOOTSTRAP_TAG_NAME]: {
          value: this._options.tagValue ?? DEFAULT_BOOTSTRAP_TAG_VALUE,
          ttl: this._options.tagTTL ?? DEFAULT_BOOTSTRAP_TAG_TTL
        }
      };

      let isPeerChanged = false;
      const isPeerExists = await this._components.peerStore.has(peerInfo.id);

      if (isPeerExists) {
        const peer = await this._components.peerStore.get(peerInfo.id);
        const hasBootstrapTag = peer.tags.has(DEFAULT_BOOTSTRAP_TAG_NAME);

        if (!hasBootstrapTag) {
          isPeerChanged = true;
          await this._components.peerStore.merge(peerInfo.id, {
            tags: tagsToUpdate
          });
        }
      } else {
        isPeerChanged = true;
        await this._components.peerStore.save(peerInfo.id, {
          tags: tagsToUpdate,
          ...(shardInfo && {
            metadata: {
              shardInfo: encodeRelayShard(shardInfo)
            }
          })
        });
      }

      if (isPeerChanged) {
        this.dispatchEvent(
          new CustomEvent<PeerInfo>("peer", { detail: peerInfo })
        );
      }
    }
  }

  /**
   * Stop emitting events
   */
  stop(): void {
    this._started = false;
  }

  get [symbol](): true {
    return true;
  }

  get [Symbol.toStringTag](): string {
    return "@waku/bootstrap";
  }
}

export function wakuDnsDiscovery(
  enrUrls: string[],
  wantedNodeCapabilityCount: Partial<NodeCapabilityCount> = DEFAULT_NODE_REQUIREMENTS
): (components: DnsDiscoveryComponents) => PeerDiscoveryDns {
  return (components: DnsDiscoveryComponents) =>
    new PeerDiscoveryDns(components, { enrUrls, wantedNodeCapabilityCount });
}<|MERGE_RESOLUTION|>--- conflicted
+++ resolved
@@ -1,18 +1,11 @@
 import {
   CustomEvent,
   PeerDiscovery,
-<<<<<<< HEAD
-  PeerDiscoveryEvents
-} from "@libp2p/interface/peer-discovery";
-import { peerDiscovery as symbol } from "@libp2p/interface/peer-discovery";
-import type { PeerInfo } from "@libp2p/interface/peer-info";
-=======
   PeerDiscoveryEvents,
+  type PeerInfo,
+  peerDiscoverySymbol as symbol,
   TypedEventEmitter
 } from "@libp2p/interface";
-import { peerDiscoverySymbol as symbol } from "@libp2p/interface";
-import type { PeerInfo } from "@libp2p/interface";
->>>>>>> 477c2a59
 import type {
   DnsDiscOptions,
   DnsDiscoveryComponents,
