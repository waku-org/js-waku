import type {
  PeerDiscovery,
  PeerDiscoveryEvents,
} from "@libp2p/interface-peer-discovery";
import { symbol } from "@libp2p/interface-peer-discovery";
import type { PeerInfo } from "@libp2p/interface-peer-info";
import type { PeerStore } from "@libp2p/interface-peer-store";
import { CustomEvent, EventEmitter } from "@libp2p/interfaces/events";
import type { IEnr } from "@waku/interfaces";
<<<<<<< HEAD
import { multiaddrsToPeerInfo } from "@waku/utils/libp2p";
=======
>>>>>>> 809681ae
import debug from "debug";

import { DnsNodeDiscovery, NodeCapabilityCount } from "./dns.js";

export { NodeCapabilityCount };

const log = debug("waku:peer-discovery-dns");

const enrTree = {
  TEST: "enrtree://AOGECG2SPND25EEFMAJ5WF3KSGJNSGV356DSTL2YVLLZWIV6SAYBM@test.waku.nodes.status.im",
  PROD: "enrtree://AOGECG2SPND25EEFMAJ5WF3KSGJNSGV356DSTL2YVLLZWIV6SAYBM@prod.waku.nodes.status.im",
};

const DEFAULT_BOOTSTRAP_TAG_NAME = "bootstrap";
const DEFAULT_BOOTSTRAP_TAG_VALUE = 50;
const DEFAULT_BOOTSTRAP_TAG_TTL = 120000;

export interface DnsDiscoveryComponents {
  peerStore: PeerStore;
}

export interface Options {
  /**
   * ENR URL to use for DNS discovery
   */
  enrUrl: string;
  /**
   * Specifies what type of nodes are wanted from the discovery process
   */
  wantedNodeCapabilityCount: Partial<NodeCapabilityCount>;
  /**
   * Tag a bootstrap peer with this name before "discovering" it (default: 'bootstrap')
   */
  tagName?: string;

  /**
   * The bootstrap peer tag will have this value (default: 50)
   */
  tagValue?: number;

  /**
   * Cause the bootstrap peer tag to be removed after this number of ms (default: 2 minutes)
   */
  tagTTL?: number;
}

/**
 * Parse options and expose function to return bootstrap peer addresses.
 */
export class PeerDiscoveryDns
  extends EventEmitter<PeerDiscoveryEvents>
  implements PeerDiscovery
{
  private readonly nextPeer: () => AsyncGenerator<IEnr>;
  private _started: boolean;
  private _components: DnsDiscoveryComponents;
  private _options: Options;

  constructor(components: DnsDiscoveryComponents, options: Options) {
    super();
    this._started = false;
    this._components = components;
    this._options = options;

    const { enrUrl, wantedNodeCapabilityCount } = options;

    log("Use following EIP-1459 ENR Tree URL: ", enrUrl);

    const dns = DnsNodeDiscovery.dnsOverHttp();

    this.nextPeer = dns.getNextPeer.bind(
      dns,
      [enrUrl],
      wantedNodeCapabilityCount
    );
  }

  /**
   * Start discovery process
   */
  async start(): Promise<void> {
    log("Starting peer discovery via dns");

    this._started = true;
    for await (const peer of this.nextPeer()) {
      if (!this._started) return;

      const peerInfo = peer.peerInfo;
      if (!peerInfo) continue;

      if (
        (await this._components.peerStore.getTags(peerInfo.id)).find(
          ({ name }) => name === DEFAULT_BOOTSTRAP_TAG_NAME
        )
      )
        continue;

      await this._components.peerStore.tagPeer(
        peerInfo.id,
        DEFAULT_BOOTSTRAP_TAG_NAME,
        {
          value: this._options.tagValue ?? DEFAULT_BOOTSTRAP_TAG_VALUE,
          ttl: this._options.tagTTL ?? DEFAULT_BOOTSTRAP_TAG_TTL,
        }
      );
      this.dispatchEvent(
        new CustomEvent<PeerInfo>("peer", { detail: peerInfo })
      );
    }
  }

  /**
   * Stop emitting events
   */
  stop(): void {
    this._started = false;
  }

  get [symbol](): true {
    return true;
  }

  get [Symbol.toStringTag](): string {
    return "@waku/bootstrap";
  }
}

export function wakuDnsDiscovery(
  enrUrl: string,
  wantedNodeCapabilityCount: Partial<NodeCapabilityCount>
): (components: DnsDiscoveryComponents) => PeerDiscoveryDns {
  return (components: DnsDiscoveryComponents) =>
    new PeerDiscoveryDns(components, { enrUrl, wantedNodeCapabilityCount });
}

export { DnsNodeDiscovery, SearchContext, DnsClient } from "./dns.js";

export { enrTree };<|MERGE_RESOLUTION|>--- conflicted
+++ resolved
@@ -7,10 +7,6 @@
 import type { PeerStore } from "@libp2p/interface-peer-store";
 import { CustomEvent, EventEmitter } from "@libp2p/interfaces/events";
 import type { IEnr } from "@waku/interfaces";
-<<<<<<< HEAD
-import { multiaddrsToPeerInfo } from "@waku/utils/libp2p";
-=======
->>>>>>> 809681ae
 import debug from "debug";
 
 import { DnsNodeDiscovery, NodeCapabilityCount } from "./dns.js";
