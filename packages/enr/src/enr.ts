--- conflicted
+++ resolved
@@ -8,15 +8,6 @@
   NodeId,
   SequenceNumber,
 } from "@waku/interfaces";
-<<<<<<< HEAD
-import {
-  bytesToHex,
-  bytesToUtf8,
-  hexToBytes,
-  utf8ToBytes,
-} from "@waku/utils/bytes";
-=======
->>>>>>> 809681ae
 import debug from "debug";
 
 import { ERR_INVALID_ID } from "./constants.js";
