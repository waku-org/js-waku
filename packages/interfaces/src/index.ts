<<<<<<< HEAD
import type { GossipSub } from "@chainsafe/libp2p-gossipsub";
import type { Stream } from "@libp2p/interface-connection";
import type { ConnectionManager } from "@libp2p/interface-connection-manager";
import type { PeerId } from "@libp2p/interface-peer-id";
import type { Peer } from "@libp2p/interface-peer-store";
import type { PeerStore } from "@libp2p/interface-peer-store";
import type { Registrar } from "@libp2p/interface-registrar";
import type { Multiaddr } from "@multiformats/multiaddr";
import { ENR } from "@waku/enr";
import type { Libp2p } from "libp2p";

export enum Protocols {
  Relay = "relay",
  Store = "store",
  LightPush = "lightpush",
  Filter = "filter",
  PeerExchange = "peer-exchange",
}

export interface PointToPointProtocol {
  peerStore: PeerStore;
  peers: () => Promise<Peer[]>;
}
export interface Index {
  digest?: Uint8Array;
  receivedTime?: bigint;
  senderTime?: bigint;
  pubsubTopic?: string;
}

export type ProtocolOptions = {
  pubSubTopic?: string;
  /**
   * Optionally specify an PeerId for the protocol request. If not included, will use a random peer.
   */
  peerId?: PeerId;
};

export type Callback<T extends Message> = (msg: T) => void | Promise<void>;

export interface Filter extends PointToPointProtocol {
  subscribe: <T extends DecodedMessage>(
    decoders: Decoder<T>[],
    callback: Callback<T>,
    opts?: ProtocolOptions
  ) => Promise<() => Promise<void>>;
}

export interface LightPush extends PointToPointProtocol {
  push: (
    encoder: Encoder,
    message: Message,
    opts?: ProtocolOptions
  ) => Promise<SendResult>;
}

export interface PeerExchange extends PointToPointProtocol {
  query(
    params: PeerExchangeQueryParams,
    callback: (response: PeerExchangeResponse) => Promise<void> | void
  ): Promise<void>;
}

export interface PeerExchangeQueryParams {
  numPeers: number;
}

export interface PeerExchangeResponse {
  peerInfos: PeerInfo[];
}

export interface PeerInfo {
  ENR?: ENR;
}

export enum PageDirection {
  BACKWARD = "backward",
  FORWARD = "forward",
}

export interface TimeFilter {
  startTime: Date;
  endTime: Date;
}

export interface PeerExchangeComponents {
  connectionManager: ConnectionManager;
  peerStore: PeerStore;
  registrar: Registrar;
}

export type StoreQueryOptions = {
  /**
   * The direction in which pages are retrieved:
   * - { @link PageDirection.BACKWARD }: Most recent page first.
   * - { @link PageDirection.FORWARD }: Oldest page first.
   *
   * Note: This does not affect the ordering of messages with the page
   * (the oldest message is always first).
   *
   * @default { @link PageDirection.BACKWARD }
   */
  pageDirection?: PageDirection;
  /**
   * The number of message per page.
   */
  pageSize?: number;
  /**
   * Retrieve messages with a timestamp within the provided values.
   */
  timeFilter?: TimeFilter;
  /**
   * Cursor as an index to start a query from.
   */
  cursor?: Index;
} & ProtocolOptions;

export interface Store extends PointToPointProtocol {
  queryOrderedCallback: <T extends DecodedMessage>(
    decoders: Decoder<T>[],
    callback: (message: T) => Promise<void | boolean> | boolean | void,
    options?: StoreQueryOptions
  ) => Promise<void>;
  queryCallbackOnPromise: <T extends DecodedMessage>(
    decoders: Decoder<T>[],
    callback: (
      message: Promise<T | undefined>
    ) => Promise<void | boolean> | boolean | void,
    options?: StoreQueryOptions
  ) => Promise<void>;
  queryGenerator: <T extends DecodedMessage>(
    decoders: Decoder<T>[],
    options?: StoreQueryOptions
  ) => AsyncGenerator<Promise<T | undefined>[]>;
}

export interface Relay extends GossipSub {
  send: (encoder: Encoder, message: Message) => Promise<SendResult>;
  addObserver: <T extends DecodedMessage>(
    decoder: Decoder<T>,
    callback: Callback<T>
  ) => () => void;
  getMeshPeers: () => string[];
}

export interface Waku {
  libp2p: Libp2p;
  relay?: Relay;
  store?: Store;
  filter?: Filter;
  lightPush?: LightPush;
  peerExchange?: PeerExchange;

  dial(peer: PeerId | Multiaddr, protocols?: Protocols[]): Promise<Stream>;

  start(): Promise<void>;

  stop(): Promise<void>;

  isStarted(): boolean;
}

export interface WakuLight extends Waku {
  relay: undefined;
  store: Store;
  filter: Filter;
  lightPush: LightPush;
  peerExchange: PeerExchange;
}

export interface WakuPrivacy extends Waku {
  relay: Relay;
  store: undefined;
  filter: undefined;
  lightPush: undefined;
  peerExchange: undefined;
}

export interface WakuFull extends Waku {
  relay: Relay;
  store: Store;
  filter: Filter;
  lightPush: LightPush;
  peerExchange: PeerExchange;
}

export interface RateLimitProof {
  proof: Uint8Array;
  merkleRoot: Uint8Array;
  epoch: Uint8Array;
  shareX: Uint8Array;
  shareY: Uint8Array;
  nullifier: Uint8Array;
  rlnIdentifier: Uint8Array;
}

/**
 * Interface matching the protobuf library.
 * Field types matches the protobuf type over the wire
 */
export interface ProtoMessage {
  payload: Uint8Array | undefined;
  contentTopic: string | undefined;
  version: number | undefined;
  timestamp: bigint | undefined;
  rateLimitProof: RateLimitProof | undefined;
  ephemeral: boolean | undefined;
}

/**
 * Interface for messages to encode and send.
 */
export interface Message {
  payload?: Uint8Array;
  timestamp?: Date;
  rateLimitProof?: RateLimitProof;
}

export interface Encoder {
  contentTopic: string;
  ephemeral: boolean;
  toWire: (message: Message) => Promise<Uint8Array | undefined>;
  toProtoObj: (message: Message) => Promise<ProtoMessage | undefined>;
}

export interface DecodedMessage {
  payload: Uint8Array | undefined;
  contentTopic: string | undefined;
  timestamp: Date | undefined;
  rateLimitProof: RateLimitProof | undefined;
  ephemeral: boolean | undefined;
}

export interface Decoder<T extends DecodedMessage> {
  contentTopic: string;
  fromWireToProtoObj: (bytes: Uint8Array) => Promise<ProtoMessage | undefined>;
  fromProtoObj: (proto: ProtoMessage) => Promise<T | undefined>;
}

export interface SendResult {
  recipients: PeerId[];
}
=======
export * from "./filter.js";
export * from "./light_push.js";
export * from "./message.js";
export * from "./peer_exchange.js";
export * from "./protocols.js";
export * from "./relay.js";
export * from "./store.js";
export * from "./waku.js";
>>>>>>> 39e96c55
<|MERGE_RESOLUTION|>--- conflicted
+++ resolved
@@ -1,247 +1,3 @@
-<<<<<<< HEAD
-import type { GossipSub } from "@chainsafe/libp2p-gossipsub";
-import type { Stream } from "@libp2p/interface-connection";
-import type { ConnectionManager } from "@libp2p/interface-connection-manager";
-import type { PeerId } from "@libp2p/interface-peer-id";
-import type { Peer } from "@libp2p/interface-peer-store";
-import type { PeerStore } from "@libp2p/interface-peer-store";
-import type { Registrar } from "@libp2p/interface-registrar";
-import type { Multiaddr } from "@multiformats/multiaddr";
-import { ENR } from "@waku/enr";
-import type { Libp2p } from "libp2p";
-
-export enum Protocols {
-  Relay = "relay",
-  Store = "store",
-  LightPush = "lightpush",
-  Filter = "filter",
-  PeerExchange = "peer-exchange",
-}
-
-export interface PointToPointProtocol {
-  peerStore: PeerStore;
-  peers: () => Promise<Peer[]>;
-}
-export interface Index {
-  digest?: Uint8Array;
-  receivedTime?: bigint;
-  senderTime?: bigint;
-  pubsubTopic?: string;
-}
-
-export type ProtocolOptions = {
-  pubSubTopic?: string;
-  /**
-   * Optionally specify an PeerId for the protocol request. If not included, will use a random peer.
-   */
-  peerId?: PeerId;
-};
-
-export type Callback<T extends Message> = (msg: T) => void | Promise<void>;
-
-export interface Filter extends PointToPointProtocol {
-  subscribe: <T extends DecodedMessage>(
-    decoders: Decoder<T>[],
-    callback: Callback<T>,
-    opts?: ProtocolOptions
-  ) => Promise<() => Promise<void>>;
-}
-
-export interface LightPush extends PointToPointProtocol {
-  push: (
-    encoder: Encoder,
-    message: Message,
-    opts?: ProtocolOptions
-  ) => Promise<SendResult>;
-}
-
-export interface PeerExchange extends PointToPointProtocol {
-  query(
-    params: PeerExchangeQueryParams,
-    callback: (response: PeerExchangeResponse) => Promise<void> | void
-  ): Promise<void>;
-}
-
-export interface PeerExchangeQueryParams {
-  numPeers: number;
-}
-
-export interface PeerExchangeResponse {
-  peerInfos: PeerInfo[];
-}
-
-export interface PeerInfo {
-  ENR?: ENR;
-}
-
-export enum PageDirection {
-  BACKWARD = "backward",
-  FORWARD = "forward",
-}
-
-export interface TimeFilter {
-  startTime: Date;
-  endTime: Date;
-}
-
-export interface PeerExchangeComponents {
-  connectionManager: ConnectionManager;
-  peerStore: PeerStore;
-  registrar: Registrar;
-}
-
-export type StoreQueryOptions = {
-  /**
-   * The direction in which pages are retrieved:
-   * - { @link PageDirection.BACKWARD }: Most recent page first.
-   * - { @link PageDirection.FORWARD }: Oldest page first.
-   *
-   * Note: This does not affect the ordering of messages with the page
-   * (the oldest message is always first).
-   *
-   * @default { @link PageDirection.BACKWARD }
-   */
-  pageDirection?: PageDirection;
-  /**
-   * The number of message per page.
-   */
-  pageSize?: number;
-  /**
-   * Retrieve messages with a timestamp within the provided values.
-   */
-  timeFilter?: TimeFilter;
-  /**
-   * Cursor as an index to start a query from.
-   */
-  cursor?: Index;
-} & ProtocolOptions;
-
-export interface Store extends PointToPointProtocol {
-  queryOrderedCallback: <T extends DecodedMessage>(
-    decoders: Decoder<T>[],
-    callback: (message: T) => Promise<void | boolean> | boolean | void,
-    options?: StoreQueryOptions
-  ) => Promise<void>;
-  queryCallbackOnPromise: <T extends DecodedMessage>(
-    decoders: Decoder<T>[],
-    callback: (
-      message: Promise<T | undefined>
-    ) => Promise<void | boolean> | boolean | void,
-    options?: StoreQueryOptions
-  ) => Promise<void>;
-  queryGenerator: <T extends DecodedMessage>(
-    decoders: Decoder<T>[],
-    options?: StoreQueryOptions
-  ) => AsyncGenerator<Promise<T | undefined>[]>;
-}
-
-export interface Relay extends GossipSub {
-  send: (encoder: Encoder, message: Message) => Promise<SendResult>;
-  addObserver: <T extends DecodedMessage>(
-    decoder: Decoder<T>,
-    callback: Callback<T>
-  ) => () => void;
-  getMeshPeers: () => string[];
-}
-
-export interface Waku {
-  libp2p: Libp2p;
-  relay?: Relay;
-  store?: Store;
-  filter?: Filter;
-  lightPush?: LightPush;
-  peerExchange?: PeerExchange;
-
-  dial(peer: PeerId | Multiaddr, protocols?: Protocols[]): Promise<Stream>;
-
-  start(): Promise<void>;
-
-  stop(): Promise<void>;
-
-  isStarted(): boolean;
-}
-
-export interface WakuLight extends Waku {
-  relay: undefined;
-  store: Store;
-  filter: Filter;
-  lightPush: LightPush;
-  peerExchange: PeerExchange;
-}
-
-export interface WakuPrivacy extends Waku {
-  relay: Relay;
-  store: undefined;
-  filter: undefined;
-  lightPush: undefined;
-  peerExchange: undefined;
-}
-
-export interface WakuFull extends Waku {
-  relay: Relay;
-  store: Store;
-  filter: Filter;
-  lightPush: LightPush;
-  peerExchange: PeerExchange;
-}
-
-export interface RateLimitProof {
-  proof: Uint8Array;
-  merkleRoot: Uint8Array;
-  epoch: Uint8Array;
-  shareX: Uint8Array;
-  shareY: Uint8Array;
-  nullifier: Uint8Array;
-  rlnIdentifier: Uint8Array;
-}
-
-/**
- * Interface matching the protobuf library.
- * Field types matches the protobuf type over the wire
- */
-export interface ProtoMessage {
-  payload: Uint8Array | undefined;
-  contentTopic: string | undefined;
-  version: number | undefined;
-  timestamp: bigint | undefined;
-  rateLimitProof: RateLimitProof | undefined;
-  ephemeral: boolean | undefined;
-}
-
-/**
- * Interface for messages to encode and send.
- */
-export interface Message {
-  payload?: Uint8Array;
-  timestamp?: Date;
-  rateLimitProof?: RateLimitProof;
-}
-
-export interface Encoder {
-  contentTopic: string;
-  ephemeral: boolean;
-  toWire: (message: Message) => Promise<Uint8Array | undefined>;
-  toProtoObj: (message: Message) => Promise<ProtoMessage | undefined>;
-}
-
-export interface DecodedMessage {
-  payload: Uint8Array | undefined;
-  contentTopic: string | undefined;
-  timestamp: Date | undefined;
-  rateLimitProof: RateLimitProof | undefined;
-  ephemeral: boolean | undefined;
-}
-
-export interface Decoder<T extends DecodedMessage> {
-  contentTopic: string;
-  fromWireToProtoObj: (bytes: Uint8Array) => Promise<ProtoMessage | undefined>;
-  fromProtoObj: (proto: ProtoMessage) => Promise<T | undefined>;
-}
-
-export interface SendResult {
-  recipients: PeerId[];
-}
-=======
 export * from "./filter.js";
 export * from "./light_push.js";
 export * from "./message.js";
@@ -249,5 +5,4 @@
 export * from "./protocols.js";
 export * from "./relay.js";
 export * from "./store.js";
-export * from "./waku.js";
->>>>>>> 39e96c55
+export * from "./waku.js";