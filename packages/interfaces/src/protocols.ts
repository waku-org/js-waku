import type { Libp2p } from "@libp2p/interface";
import type { PeerId } from "@libp2p/interface/peer-id";
import type { Peer, PeerStore } from "@libp2p/interface/peer-store";
import type { Libp2pOptions } from "libp2p";

import type { IDecodedMessage } from "./message.js";
import type { PubSubTopic } from "./misc.js";

export enum Protocols {
  Relay = "relay",
  Store = "store",
  LightPush = "lightpush",
  Filter = "filter"
}

export interface IBaseProtocol {
  multicodec: string;
  peerStore: PeerStore;
  peers: () => Promise<Peer[]>;
  addLibp2pEventListener: Libp2p["addEventListener"];
  removeLibp2pEventListener: Libp2p["removeEventListener"];
}

export type ProtocolCreateOptions = {
  /**
<<<<<<< HEAD
   * Waku supports usage of multiple pubsub topics, but this is still in early stages.
   * Waku implements sharding to achieve scalability
   * The format of the sharded topic is `/waku/2/rs/<shard_cluster_index>/<shard_number>`
   * To learn more about the sharding specifications implemented, see [Relay Sharding](https://rfc.vac.dev/spec/51/).
=======
   * The PubSub Topic to use. Defaults to {@link @waku/core!DefaultPubSubTopic }.
>>>>>>> 020463c3
   *
   * If no pubsub topic is specified, the default pubsub topic is used.
   * The set of pubsub topics that are used to initialize the Waku node, will need to be used by the protocols as well
   * You cannot currently add or remove pubsub topics after initialization.
   * This is used by:
   * - WakuRelay to receive, route and send messages,
   * - WakuLightPush to send messages,
   * - WakuStore to retrieve messages.
   * See [Waku v2 Topic Usage Recommendations](https://rfc.vac.dev/spec/23/) for details.
   *
   */
  pubSubTopics?: PubSubTopic[];
  /**
   * You can pass options to the `Libp2p` instance used by {@link @waku/core!WakuNode} using the `libp2p` property.
   * This property is the same type as the one passed to [`Libp2p.create`](https://github.com/libp2p/js-libp2p/blob/master/doc/API.md#create)
   * apart that we made the `modules` property optional and partial,
   * allowing its omission and letting Waku set good defaults.
   * Notes that some values are overridden by {@link @waku/core!WakuNode} to ensure it implements the Waku protocol.
   */
  libp2p?: Partial<Libp2pOptions>;
  /**
   * Byte array used as key for the noise protocol used for connection encryption
   * by [`Libp2p.create`](https://github.com/libp2p/js-libp2p/blob/master/doc/API.md#create)
   * This is only used for test purposes to not run out of entropy during CI runs.
   */
  staticNoiseKey?: Uint8Array;
  /**
   * Use recommended bootstrap method to discovery and connect to new nodes.
   */
  defaultBootstrap?: boolean;
};

export type Callback<T extends IDecodedMessage> = (
  msg: T
) => void | Promise<void>;

export enum SendError {
  /** Could not determine the origin of the fault. Best to check connectivity and try again */
  GENERIC_FAIL = "Generic error",
  /** Failure to protobuf encode the message. This is not recoverable and needs
   * further investigation. */
  ENCODE_FAILED = "Failed to encode",
  /** Failure to protobuf decode the message. May be due to a remote peer issue,
   * ensuring that messages are sent via several peer enable mitigation of this error.. */
  DECODE_FAILED = "Failed to decode",
  /** The message size is above the maximum message size allowed on the Waku Network.
   * Compressing the message or using an alternative strategy for large messages is recommended.
   */
  SIZE_TOO_BIG = "Size is too big",
<<<<<<< HEAD
  NO_RPC_RESPONSE = "No RPC response",
  TOPIC_NOT_CONFIGURED = "Topic not configured"
=======
  /**
   * Failure to find a peer with suitable protocols. This may due to a connection issue.
   * Mitigation can be: retrying after a given time period, display connectivity issue
   * to user or listening for `peer:connected:bootstrap` or `peer:connected:peer-exchange`
   * on the connection manager before retrying.
   */
  NO_PEER_AVAILABLE = "No peer available",
  /**
   * The remote peer did not behave as expected. Mitigation for `NO_PEER_AVAILABLE`
   * or `DECODE_FAILED` can be used.
   */
  REMOTE_PEER_FAULT = "Remote peer fault",
  /**
   * The remote peer rejected the message. Information provided by the remote peer
   * is logged. Review message validity, or mitigation for `NO_PEER_AVAILABLE`
   * or `DECODE_FAILED` can be used.
   */
  REMOTE_PEER_REJECTED = "Remote peer rejected"
>>>>>>> 020463c3
}

export interface SendResult {
  errors?: SendError[];
  recipients: PeerId[];
}<|MERGE_RESOLUTION|>--- conflicted
+++ resolved
@@ -23,14 +23,11 @@
 
 export type ProtocolCreateOptions = {
   /**
-<<<<<<< HEAD
    * Waku supports usage of multiple pubsub topics, but this is still in early stages.
    * Waku implements sharding to achieve scalability
    * The format of the sharded topic is `/waku/2/rs/<shard_cluster_index>/<shard_number>`
    * To learn more about the sharding specifications implemented, see [Relay Sharding](https://rfc.vac.dev/spec/51/).
-=======
    * The PubSub Topic to use. Defaults to {@link @waku/core!DefaultPubSubTopic }.
->>>>>>> 020463c3
    *
    * If no pubsub topic is specified, the default pubsub topic is used.
    * The set of pubsub topics that are used to initialize the Waku node, will need to be used by the protocols as well
@@ -80,10 +77,11 @@
    * Compressing the message or using an alternative strategy for large messages is recommended.
    */
   SIZE_TOO_BIG = "Size is too big",
-<<<<<<< HEAD
-  NO_RPC_RESPONSE = "No RPC response",
-  TOPIC_NOT_CONFIGURED = "Topic not configured"
-=======
+  /**
+   * The PubSubTopic passed to the send function is not configured on the Waku node.
+   * Please ensure that the PubSubTopic is used when initializing the Waku node.
+   */
+  TOPIC_NOT_CONFIGURED = "Topic not configured",
   /**
    * Failure to find a peer with suitable protocols. This may due to a connection issue.
    * Mitigation can be: retrying after a given time period, display connectivity issue
@@ -102,7 +100,6 @@
    * or `DECODE_FAILED` can be used.
    */
   REMOTE_PEER_REJECTED = "Remote peer rejected"
->>>>>>> 020463c3
 }
 
 export interface SendResult {
