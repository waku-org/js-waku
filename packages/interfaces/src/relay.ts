import type { GossipSub } from "@chainsafe/libp2p-gossipsub";

import type { IDecodedMessage, IDecoder } from "./message.js";
import type { Callback } from "./protocols.js";
import type { ISender } from "./sender.js";

type PubSubTopic = string;
type ContentTopic = string;

export type ActiveSubscriptions = Map<PubSubTopic, ContentTopic[]>;

<<<<<<< HEAD
export interface IRelay extends GossipSub {
  send: (encoder: IEncoder, message: IMessage) => Promise<SendResult>;
=======
interface IRelayAPI {
>>>>>>> 0f6a5946
  addObserver: <T extends IDecodedMessage>(
    decoder: IDecoder<T>,
    callback: Callback<T>
  ) => () => void;
  getMeshPeers: () => string[];
<<<<<<< HEAD
  getActiveSubscriptions: () => ActiveSubscriptions | undefined;
}
=======
}

export type IRelay = ISender & GossipSub & IRelayAPI & IRelayEmitter;
>>>>>>> 0f6a5946
<|MERGE_RESOLUTION|>--- conflicted
+++ resolved
@@ -9,22 +9,13 @@
 
 export type ActiveSubscriptions = Map<PubSubTopic, ContentTopic[]>;
 
-<<<<<<< HEAD
-export interface IRelay extends GossipSub {
-  send: (encoder: IEncoder, message: IMessage) => Promise<SendResult>;
-=======
-interface IRelayAPI {
->>>>>>> 0f6a5946
+export interface IRelayAPI {
   addObserver: <T extends IDecodedMessage>(
     decoder: IDecoder<T>,
     callback: Callback<T>
   ) => () => void;
   getMeshPeers: () => string[];
-<<<<<<< HEAD
   getActiveSubscriptions: () => ActiveSubscriptions | undefined;
 }
-=======
-}
 
-export type IRelay = ISender & GossipSub & IRelayAPI & IRelayEmitter;
->>>>>>> 0f6a5946
+export type IRelay = IRelayAPI & GossipSub & ISender;