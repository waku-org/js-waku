--- conflicted
+++ resolved
@@ -5,14 +5,10 @@
   IDecoder,
   IEncoder,
   IMessage,
-<<<<<<< HEAD
-  IProtoMessage,
-  SingleTopicShardInfo
-=======
   IMetaSetter,
   IProtoMessage,
-  PubsubTopic
->>>>>>> 7eb3375f
+  PubsubTopic,
+  SingleTopicShardInfo
 } from "@waku/interfaces";
 import { WakuMessage } from "@waku/proto";
 import { Logger, singleTopicShardInfoToPubsubTopic } from "@waku/utils";
