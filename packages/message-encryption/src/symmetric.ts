--- conflicted
+++ resolved
@@ -101,14 +101,10 @@
 }
 
 class Decoder extends DecoderV0 implements IDecoder<DecodedMessage> {
-<<<<<<< HEAD
-  constructor(contentTopic: string, private symKey: Uint8Array) {
-=======
   constructor(
     contentTopic: string,
     private symKey: Uint8Array
   ) {
->>>>>>> ff3ffdd1
     super(contentTopic);
   }
 
