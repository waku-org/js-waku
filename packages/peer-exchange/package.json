{
  "name": "@waku/peer-exchange",
  "version": "0.0.16",
  "description": "Peer Exchange (https://rfc.vac.dev/spec/34/) protocol for Waku",
  "types": "./dist/index.d.ts",
  "module": "./dist/index.js",
  "exports": {
    ".": {
      "types": "./dist/index.d.ts",
      "import": "./dist/index.js"
    }
  },
  "type": "module",
  "author": "Waku Team",
  "homepage": "https://github.com/waku-org/js-waku/tree/master/packages/peer-exchange#readme",
  "repository": {
    "type": "git",
    "url": "https://github.com/waku-org/js-waku.git"
  },
  "bugs": {
    "url": "https://github.com/waku-org/js-waku/issues"
  },
  "license": "MIT OR Apache-2.0",
  "keywords": [
    "waku",
    "decentralized",
    "secure",
    "communication",
    "web3",
    "ethereum",
    "dapps",
    "privacy"
  ],
  "scripts": {
    "build": "run-s build:**",
    "build:esm": "tsc",
    "build:bundle": "rollup --config rollup.config.js",
    "fix": "run-s fix:*",
    "fix:lint": "eslint src *.js --fix",
    "check": "run-s check:*",
    "check:lint": "eslint src *.js",
    "check:spelling": "cspell \"{README.md,src/**/*.ts}\"",
    "check:tsc": "tsc -p tsconfig.dev.json",
    "prepublish": "npm run build",
    "reset-hard": "git clean -dfx -e .idea && git reset --hard && npm i && npm run build"
  },
  "engines": {
    "node": ">=16"
  },
  "dependencies": {
    "@libp2p/interfaces": "^3.3.2",
    "@waku/core": "0.0.23",
    "@waku/enr": "0.0.17",
    "@waku/interfaces": "0.0.18",
    "@waku/proto": "0.0.5",
    "@waku/utils": "0.0.11",
    "debug": "^4.3.4",
    "it-all": "^3.0.3",
    "it-length-prefixed": "^9.0.1",
    "it-pipe": "^3.0.1"
  },
  "devDependencies": {
    "@rollup/plugin-commonjs": "^25.0.4",
    "@rollup/plugin-json": "^6.0.0",
    "@rollup/plugin-node-resolve": "^15.1.0",
    "@waku/build-utils": "*",
    "chai": "^4.3.7",
    "cspell": "^7.3.2",
    "npm-run-all": "^4.1.5",
<<<<<<< HEAD
    "rollup": "^3.28.0",
=======
    "rollup": "^3.29.2",
    "ts-loader": "^9.4.2",
    "typescript": "^5.0.4",
>>>>>>> 7905aa47
    "uint8arraylist": "^2.4.3"
  },
  "files": [
    "dist",
    "bundle",
    "src/**/*.ts",
    "!**/*.spec.*",
    "!**/*.json",
    "CHANGELOG.md",
    "LICENSE",
    "README.md"
  ]
}<|MERGE_RESOLUTION|>--- conflicted
+++ resolved
@@ -67,13 +67,7 @@
     "chai": "^4.3.7",
     "cspell": "^7.3.2",
     "npm-run-all": "^4.1.5",
-<<<<<<< HEAD
-    "rollup": "^3.28.0",
-=======
     "rollup": "^3.29.2",
-    "ts-loader": "^9.4.2",
-    "typescript": "^5.0.4",
->>>>>>> 7905aa47
     "uint8arraylist": "^2.4.3"
   },
   "files": [
