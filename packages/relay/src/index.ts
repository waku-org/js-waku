import {
  GossipSub,
  GossipSubComponents,
  GossipsubMessage,
  GossipsubOpts
} from "@chainsafe/libp2p-gossipsub";
import type { PeerIdStr, TopicStr } from "@chainsafe/libp2p-gossipsub/types";
import { SignaturePolicy } from "@chainsafe/libp2p-gossipsub/types";
import type { PubSub } from "@libp2p/interface/pubsub";
import { sha256 } from "@noble/hashes/sha256";
import { DefaultPubSubTopic } from "@waku/core";
import {
  ActiveSubscriptions,
  Callback,
  IAsyncIterator,
  IDecodedMessage,
  IDecoder,
  IEncoder,
  IMessage,
  IRelay,
  Libp2p,
  ProtocolCreateOptions,
  ProtocolOptions,
  SendError,
  SendResult
} from "@waku/interfaces";
import { groupByContentTopic, isSizeValid, toAsyncIterator } from "@waku/utils";
import debug from "debug";

import { RelayCodecs } from "./constants.js";
import { messageValidator } from "./message_validator.js";
import { TopicOnlyDecoder } from "./topic_only_message.js";

const log = debug("waku:relay");

export type Observer<T extends IDecodedMessage> = {
  decoder: IDecoder<T>;
  callback: Callback<T>;
};

export type RelayCreateOptions = ProtocolCreateOptions & GossipsubOpts;
export type ContentTopic = string;

/**
 * Implements the [Waku v2 Relay protocol](https://rfc.vac.dev/spec/11/).
 * Throws if libp2p.pubsub does not support Waku Relay
 */
class Relay implements IRelay {
  private readonly pubSubTopic: string;
  private defaultDecoder: IDecoder<IDecodedMessage>;

  public static multicodec: string = RelayCodecs[0];
  public readonly gossipSub: GossipSub;

  /**
   * observers called when receiving new message.
   * Observers under key `""` are always called.
   */
  private observers: Map<ContentTopic, Set<unknown>>;

  constructor(libp2p: Libp2p, options?: Partial<RelayCreateOptions>) {
    if (!this.isRelayPubSub(libp2p.services.pubsub)) {
      throw Error(
        `Failed to initialize Relay. libp2p.pubsub does not support ${Relay.multicodec}`
      );
    }

    this.gossipSub = libp2p.services.pubsub as GossipSub;
    this.pubSubTopic = options?.pubSubTopic ?? DefaultPubSubTopic;

    if (this.gossipSub.isStarted()) {
      this.gossipSubSubscribe(this.pubSubTopic);
    }

    this.observers = new Map();

    // TODO: User might want to decide what decoder should be used (e.g. for RLN)
    this.defaultDecoder = new TopicOnlyDecoder();
  }

  /**
   * Mounts the gossipsub protocol onto the libp2p node
   * and subscribes to the default topic.
   *
   * @override
   * @returns {void}
   */
  public async start(): Promise<void> {
    if (this.gossipSub.isStarted()) {
      throw Error("GossipSub already started.");
    }

    await this.gossipSub.start();
    this.gossipSubSubscribe(this.pubSubTopic);
  }

  /**
   * Send Waku message.
   */
  public async send(encoder: IEncoder, message: IMessage): Promise<SendResult> {
    if (!isSizeValid(message.payload)) {
      log("Failed to send waku relay: message is bigger that 1MB");
      return {
        recipients: [],
        error: SendError.SIZE_TOO_BIG
      };
    }

    const msg = await encoder.toWire(message);
    if (!msg) {
      log("Failed to encode message, aborting publish");
      return {
        recipients: [],
        error: SendError.ENCODE_FAILED
      };
    }

    return this.gossipSub.publish(this.pubSubTopic, msg);
  }

  /**
   * Add an observer and associated Decoder to process incoming messages on a given content topic.
   *
   * @returns Function to delete the observer
   */
  public subscribe<T extends IDecodedMessage>(
    decoders: IDecoder<T> | IDecoder<T>[],
    callback: Callback<T>
  ): () => void {
    const contentTopicToObservers = Array.isArray(decoders)
      ? toObservers(decoders, callback)
      : toObservers([decoders], callback);

    for (const contentTopic of contentTopicToObservers.keys()) {
      const currObservers = this.observers.get(contentTopic) || new Set();
      const newObservers =
        contentTopicToObservers.get(contentTopic) || new Set();

      this.observers.set(contentTopic, union(currObservers, newObservers));
    }

    return () => {
      for (const contentTopic of contentTopicToObservers.keys()) {
        const currentObservers = this.observers.get(contentTopic) || new Set();
        const observersToRemove =
          contentTopicToObservers.get(contentTopic) || new Set();

        const nextObservers = leftMinusJoin(
          currentObservers,
          observersToRemove
        );

        if (nextObservers.size) {
          this.observers.set(contentTopic, nextObservers);
        } else {
          this.observers.delete(contentTopic);
        }
      }
    };
  }

  public toSubscriptionIterator<T extends IDecodedMessage>(
    decoders: IDecoder<T> | IDecoder<T>[],
    opts?: ProtocolOptions | undefined
  ): Promise<IAsyncIterator<T>> {
    return toAsyncIterator(this, decoders, opts);
  }

  public getActiveSubscriptions(): ActiveSubscriptions {
    const map = new Map();
    map.set(this.pubSubTopic, this.observers.keys());
    return map;
  }

  public getMeshPeers(topic?: TopicStr): PeerIdStr[] {
    return this.gossipSub.getMeshPeers(topic ?? this.pubSubTopic);
  }

  private async processIncomingMessage<T extends IDecodedMessage>(
    pubSubTopic: string,
    bytes: Uint8Array
  ): Promise<void> {
    const topicOnlyMsg = await this.defaultDecoder.fromWireToProtoObj(bytes);
    if (!topicOnlyMsg || !topicOnlyMsg.contentTopic) {
      log("Message does not have a content topic, skipping");
      return;
    }

    const observers = this.observers.get(topicOnlyMsg.contentTopic) as Set<
      Observer<T>
    >;
    if (!observers) {
      return;
    }
    await Promise.all(
      Array.from(observers).map(({ decoder, callback }) => {
        return (async () => {
          try {
            const protoMsg = await decoder.fromWireToProtoObj(bytes);
            if (!protoMsg) {
              log(
                "Internal error: message previously decoded failed on 2nd pass."
              );
              return;
            }
            const msg = await decoder.fromProtoObj(pubSubTopic, protoMsg);
            if (msg) {
              await callback(msg);
            } else {
              log("Failed to decode messages on", topicOnlyMsg.contentTopic);
            }
          } catch (error) {
            log("Error while decoding message:", error);
          }
        })();
      })
    );
  }

  /**
   * Subscribe to a pubsub topic and start emitting Waku messages to observers.
   *
   * @override
   */
  private gossipSubSubscribe(pubSubTopic: string): void {
    this.gossipSub.addEventListener(
      "gossipsub:message",
      (event: CustomEvent<GossipsubMessage>) => {
        if (event.detail.msg.topic !== pubSubTopic) return;
        log(`Message received on ${pubSubTopic}`);

        this.processIncomingMessage(
          event.detail.msg.topic,
          event.detail.msg.data
        ).catch((e) => log("Failed to process incoming message", e));
      }
    );

    this.gossipSub.topicValidators.set(pubSubTopic, messageValidator);
    this.gossipSub.subscribe(pubSubTopic);
  }

  private isRelayPubSub(pubsub: PubSub | undefined): boolean {
    return pubsub?.multicodecs?.includes(Relay.multicodec) || false;
  }
}

export function wakuRelay(
  init: Partial<ProtocolCreateOptions> = {}
): (libp2p: Libp2p) => IRelay {
  return (libp2p: Libp2p) => new Relay(libp2p, init);
}

export function wakuGossipSub(
  init: Partial<RelayCreateOptions> = {}
): (components: GossipSubComponents) => GossipSub {
  return (components: GossipSubComponents) => {
    init = {
      ...init,
      msgIdFn: ({ data }) => sha256(data),
      // Ensure that no signature is included nor expected in the messages.
      globalSignaturePolicy: SignaturePolicy.StrictNoSign,
      fallbackToFloodsub: false
    };
    const pubsub = new GossipSub(components, init);
    pubsub.multicodecs = RelayCodecs;
    return pubsub;
  };
}

function toObservers<T extends IDecodedMessage>(
  decoders: IDecoder<T>[],
  callback: Callback<T>
): Map<ContentTopic, Set<Observer<T>>> {
  const contentTopicToDecoders = Array.from(
    groupByContentTopic(decoders).entries()
  );

  const contentTopicToObserversEntries = contentTopicToDecoders.map(
    ([contentTopic, decoders]) =>
      [
        contentTopic,
        new Set(
          decoders.map(
            (decoder) =>
              ({
                decoder,
<<<<<<< HEAD
                callback,
              } as Observer<T>)
          )
        ),
=======
                callback
              }) as Observer<T>
          )
        )
>>>>>>> ff3ffdd1
      ] as [ContentTopic, Set<Observer<T>>]
  );

  return new Map(contentTopicToObserversEntries);
}

function union(left: Set<unknown>, right: Set<unknown>): Set<unknown> {
  for (const val of right.values()) {
    left.add(val);
  }
  return left;
}

function leftMinusJoin(left: Set<unknown>, right: Set<unknown>): Set<unknown> {
  for (const val of right.values()) {
    if (left.has(val)) {
      left.delete(val);
    }
  }
  return left;
}<|MERGE_RESOLUTION|>--- conflicted
+++ resolved
@@ -285,17 +285,10 @@
             (decoder) =>
               ({
                 decoder,
-<<<<<<< HEAD
-                callback,
-              } as Observer<T>)
-          )
-        ),
-=======
                 callback
               }) as Observer<T>
           )
         )
->>>>>>> ff3ffdd1
       ] as [ContentTopic, Set<Observer<T>>]
   );
 
