import { hexToBytes } from "@waku/utils/bytes";
import { expect, use } from "chai";
import chaiAsPromised from "chai-as-promised";
import * as ethers from "ethers";
import sinon, { SinonSandbox } from "sinon";

import { createTestRLNInstance, initializeRLNContract } from "./test-setup.js";
import {
  createMockRegistryContract,
  createRegisterStub,
  mockRLNRegisteredEvent,
  verifyRegistration
} from "./test-utils.js";

use(chaiAsPromised);

describe("RLN Contract abstraction - RLN", () => {
  let sandbox: SinonSandbox;

  beforeEach(async () => {
    sandbox = sinon.createSandbox();
  });

  afterEach(() => {
    sandbox.restore();
  });

  describe("Member Registration", () => {
    it("should fetch members from events and store them in the RLN instance", async () => {
      const { rlnInstance, insertMemberSpy } = await createTestRLNInstance();
      const membershipRegisteredEvent = mockRLNRegisteredEvent();
      const queryFilterStub = sinon.stub().returns([membershipRegisteredEvent]);

      const mockedRegistryContract = createMockRegistryContract({
        queryFilter: queryFilterStub
      });

      const rlnContract = await initializeRLNContract(
        rlnInstance,
        mockedRegistryContract
      );

      await rlnContract.fetchMembers(rlnInstance, {
        fromBlock: 0,
        fetchRange: 1000,
        fetchChunks: 2
      });

      expect(
        insertMemberSpy.calledWith(
          ethers.utils.zeroPad(
            hexToBytes(membershipRegisteredEvent.args!.idCommitment),
            32
          )
        )
      ).to.be.true;
      expect(queryFilterStub.called).to.be.true;
<<<<<<< HEAD
    });

    it("should register a member", async () => {
      const { rlnInstance, identity, insertMemberSpy } =
        await createTestRLNInstance();

      const registerStub = createRegisterStub(identity);
      const mockedRegistryContract = createMockRegistryContract({
        register: registerStub,
        queryFilter: () => []
      });

      const rlnContract = await initializeRLNContract(
        rlnInstance,
        mockedRegistryContract
      );

      const decryptedCredentials =
        await rlnContract.registerWithIdentity(identity);

      verifyRegistration(
        decryptedCredentials,
        identity,
        registerStub,
        insertMemberSpy
      );
    });
=======
    });

    it("should register a member", async () => {
      const { rlnInstance, identity, insertMemberSpy } =
        await createTestRLNInstance();

      const registerStub = createRegisterStub(identity);
      const mockedRegistryContract = createMockRegistryContract({
        register: registerStub,
        queryFilter: () => []
      });

      const rlnContract = await initializeRLNContract(
        rlnInstance,
        mockedRegistryContract
      );

      const decryptedCredentials =
        await rlnContract.registerWithIdentity(identity);

      if (!decryptedCredentials) {
        throw new Error("Failed to retrieve credentials");
      }

      verifyRegistration(
        decryptedCredentials,
        identity,
        registerStub,
        insertMemberSpy
      );
    });
>>>>>>> a8ff7769
  });
});<|MERGE_RESOLUTION|>--- conflicted
+++ resolved
@@ -55,35 +55,6 @@
         )
       ).to.be.true;
       expect(queryFilterStub.called).to.be.true;
-<<<<<<< HEAD
-    });
-
-    it("should register a member", async () => {
-      const { rlnInstance, identity, insertMemberSpy } =
-        await createTestRLNInstance();
-
-      const registerStub = createRegisterStub(identity);
-      const mockedRegistryContract = createMockRegistryContract({
-        register: registerStub,
-        queryFilter: () => []
-      });
-
-      const rlnContract = await initializeRLNContract(
-        rlnInstance,
-        mockedRegistryContract
-      );
-
-      const decryptedCredentials =
-        await rlnContract.registerWithIdentity(identity);
-
-      verifyRegistration(
-        decryptedCredentials,
-        identity,
-        registerStub,
-        insertMemberSpy
-      );
-    });
-=======
     });
 
     it("should register a member", async () => {
@@ -115,6 +86,5 @@
         insertMemberSpy
       );
     });
->>>>>>> a8ff7769
   });
 });