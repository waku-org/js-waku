import { createDecoder, createEncoder } from "@waku/core";
import type {
  ContentTopic,
  IDecodedMessage,
  EncoderOptions as WakuEncoderOptions
} from "@waku/interfaces";
import { Logger } from "@waku/utils";
import init from "@waku/zerokit-rln-wasm";
import * as zerokitRLN from "@waku/zerokit-rln-wasm";

import {
  createRLNDecoder,
  createRLNEncoder,
  type RLNDecoder,
  type RLNEncoder
} from "./codec.js";
import { DEFAULT_RATE_LIMIT } from "./contract/constants.js";
import { RLNCredentialsManager } from "./credentials_manager.js";
import type {
  DecryptedCredentials,
  EncryptedCredentials
} from "./keystore/index.js";
import verificationKey from "./resources/verification_key";
import * as wc from "./resources/witness_calculator";
import { WitnessCalculator } from "./resources/witness_calculator";
import { Zerokit } from "./zerokit.js";

const log = new Logger("waku:rln");

type WakuRLNEncoderOptions = WakuEncoderOptions & {
  credentials: EncryptedCredentials | DecryptedCredentials;
};

export class RLNInstance extends RLNCredentialsManager {
  /**
   * Create an instance of RLN
   * @returns RLNInstance
   */
  public static async create(): Promise<RLNInstance> {
    try {
      // eslint-disable-next-line @typescript-eslint/no-explicit-any
      await (init as any)?.();
      zerokitRLN.init_panic_hook();

      const witnessCalculator = await RLNInstance.loadWitnessCalculator();
      const zkey = await RLNInstance.loadZkey();

      const stringEncoder = new TextEncoder();
      const vkey = stringEncoder.encode(JSON.stringify(verificationKey));

      const DEPTH = 20;
      const zkRLN = zerokitRLN.newRLN(DEPTH, zkey, vkey);
      const zerokit = new Zerokit(zkRLN, witnessCalculator, DEFAULT_RATE_LIMIT);

      return new RLNInstance(zerokit);
    } catch (error) {
      log.error("Failed to initialize RLN:", error);
      throw error;
    }
  }
<<<<<<< HEAD
=======

>>>>>>> 4adf8706
  private constructor(public zerokit: Zerokit) {
    super(zerokit);
  }

  public async createEncoder(
    options: WakuRLNEncoderOptions
  ): Promise<RLNEncoder> {
    const { credentials: decryptedCredentials } =
      await RLNInstance.decryptCredentialsIfNeeded(options.credentials);
    const credentials = decryptedCredentials || this.credentials;

    if (!credentials) {
      throw Error(
        "Failed to create Encoder: missing RLN credentials. Use createRLNEncoder directly."
      );
    }

    await this.verifyCredentialsAgainstContract(credentials);

    return createRLNEncoder({
      encoder: createEncoder(options),
      rlnInstance: this,
      index: credentials.membership.treeIndex,
      credential: credentials.identity
    });
  }

  public createDecoder(
    contentTopic: ContentTopic
  ): RLNDecoder<IDecodedMessage> {
    return createRLNDecoder({
      rlnInstance: this,
      decoder: createDecoder(contentTopic)
    });
  }

  public static async loadWitnessCalculator(): Promise<WitnessCalculator> {
    try {
      const url = new URL("./resources/rln.wasm", import.meta.url);
      const response = await fetch(url);

      if (!response.ok) {
        throw new Error(
          `Failed to fetch witness calculator: ${response.status} ${response.statusText}`
        );
      }

      return await wc.builder(
        new Uint8Array(await response.arrayBuffer()),
        false
      );
    } catch (error) {
      log.error("Error loading witness calculator:", error);
      throw new Error(
        `Failed to load witness calculator: ${error instanceof Error ? error.message : String(error)}`
      );
    }
  }

  public static async loadZkey(): Promise<Uint8Array> {
    try {
      const url = new URL("./resources/rln_final.zkey", import.meta.url);
      const response = await fetch(url);

      if (!response.ok) {
        throw new Error(
          `Failed to fetch zkey: ${response.status} ${response.statusText}`
        );
      }

      return new Uint8Array(await response.arrayBuffer());
    } catch (error) {
      log.error("Error loading zkey:", error);
      throw new Error(
        `Failed to load zkey: ${error instanceof Error ? error.message : String(error)}`
      );
    }
  }
}<|MERGE_RESOLUTION|>--- conflicted
+++ resolved
@@ -58,10 +58,7 @@
       throw error;
     }
   }
-<<<<<<< HEAD
-=======
 
->>>>>>> 4adf8706
   private constructor(public zerokit: Zerokit) {
     super(zerokit);
   }
