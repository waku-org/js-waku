import { createDecoder, createEncoder } from "@waku/core";
import type {
  ContentTopic,
  IDecodedMessage,
  EncoderOptions as WakuEncoderOptions
} from "@waku/interfaces";
import { Logger } from "@waku/utils";
import init from "@waku/zerokit-rln-wasm";
import * as zerokitRLN from "@waku/zerokit-rln-wasm";

import {
  createRLNDecoder,
  createRLNEncoder,
  type RLNDecoder,
  type RLNEncoder
} from "./codec.js";
import { DEFAULT_RATE_LIMIT } from "./contract/constants.js";
import { RLNCredentialsManager } from "./credentials_manager.js";
import type {
  DecryptedCredentials,
  EncryptedCredentials
} from "./keystore/index.js";
import verificationKey from "./resources/verification_key";
import * as wc from "./resources/witness_calculator";
import { WitnessCalculator } from "./resources/witness_calculator";
import { Zerokit } from "./zerokit.js";

const log = new Logger("waku:rln");

type WakuRLNEncoderOptions = WakuEncoderOptions & {
  credentials: EncryptedCredentials | DecryptedCredentials;
};

export class RLNInstance extends RLNCredentialsManager {
  /**
   * Create an instance of RLN
   * @returns RLNInstance
   */
  public static async create(): Promise<RLNInstance> {
    try {
<<<<<<< HEAD
      const { credentials, keystore } =
        await RLNInstance.decryptCredentialsIfNeeded(options.credentials);
      const { signer, address, rateLimit } = await this.determineStartOptions(
        options,
        credentials
      );

      if (keystore) {
        this.keystore = keystore;
      }

      this._credentials = credentials;
      this._signer = signer!;
      this._contract = await RLNContract.init(this, {
        address: address!,
        signer: signer!,
        rateLimit: rateLimit ?? this.zerokit.getRateLimit
      });
      this.started = true;
    } finally {
      this.starting = false;
    }
  }

  private async determineStartOptions(
    options: StartRLNOptions,
    credentials: KeystoreEntity | undefined
  ): Promise<StartRLNOptions> {
    let chainId = credentials?.membership.chainId;
    const address =
      credentials?.membership.address ||
      options.address ||
      LINEA_CONTRACT.address;

    if (address === LINEA_CONTRACT.address) {
      chainId = LINEA_CONTRACT.chainId;
    }

    const signer = options.signer || (await extractMetaMaskSigner());
    const currentChainId = (await signer.getChainId()).toString();

    if (chainId && chainId !== currentChainId) {
      throw Error(
        `Failed to start RLN contract, chain ID of contract is different from current one: contract-${chainId}, current network-${currentChainId}`
      );
    }

    return {
      signer,
      address
    };
  }

  private static async decryptCredentialsIfNeeded(
    credentials?: EncryptedCredentials | DecryptedCredentials
  ): Promise<{ credentials?: DecryptedCredentials; keystore?: Keystore }> {
    if (!credentials) {
      return {};
    }

    if ("identity" in credentials) {
      return { credentials };
    }

    const keystore = Keystore.fromString(credentials.keystore);

    if (!keystore) {
      return {};
    }

    const decryptedCredentials = await keystore.readCredential(
      credentials.id,
      credentials.password
    );
=======
      // eslint-disable-next-line @typescript-eslint/no-explicit-any
      await (init as any)?.();
      zerokitRLN.init_panic_hook();
>>>>>>> 6997987a

      const witnessCalculator = await RLNInstance.loadWitnessCalculator();
      const zkey = await RLNInstance.loadZkey();

      const stringEncoder = new TextEncoder();
      const vkey = stringEncoder.encode(JSON.stringify(verificationKey));

      const DEPTH = 20;
      const zkRLN = zerokitRLN.newRLN(DEPTH, zkey, vkey);
      const zerokit = new Zerokit(zkRLN, witnessCalculator, DEFAULT_RATE_LIMIT);

      return new RLNInstance(zerokit);
    } catch (error) {
      log.error("Failed to initialize RLN:", error);
      throw error;
    }
  }
  private constructor(public zerokit: Zerokit) {
    super(zerokit);
  }

  public async createEncoder(
    options: WakuRLNEncoderOptions
  ): Promise<RLNEncoder> {
    const { credentials: decryptedCredentials } =
      await RLNInstance.decryptCredentialsIfNeeded(options.credentials);
    const credentials = decryptedCredentials || this.credentials;

    if (!credentials) {
      throw Error(
        "Failed to create Encoder: missing RLN credentials. Use createRLNEncoder directly."
      );
    }

    await this.verifyCredentialsAgainstContract(credentials);

    return createRLNEncoder({
      encoder: createEncoder(options),
      rlnInstance: this,
      index: credentials.membership.treeIndex,
      credential: credentials.identity
    });
  }

<<<<<<< HEAD
  private async verifyCredentialsAgainstContract(
    credentials: KeystoreEntity
  ): Promise<void> {
    if (!this._contract) {
      throw Error(
        "Failed to verify chain coordinates: no contract initialized."
      );
    }

    const registryAddress = credentials.membership.address;
    const currentRegistryAddress = this._contract.address;
    if (registryAddress !== currentRegistryAddress) {
      throw Error(
        `Failed to verify chain coordinates: credentials contract address=${registryAddress} is not equal to registryContract address=${currentRegistryAddress}`
      );
    }

    const chainId = credentials.membership.chainId;
    const network = await this._contract.provider.getNetwork();
    const currentChainId = network.chainId.toString();
    if (chainId !== currentChainId) {
      throw Error(
        `Failed to verify chain coordinates: credentials chainID=${chainId} is not equal to registryContract chainID=${currentChainId}`
      );
    }
  }

=======
>>>>>>> 6997987a
  public createDecoder(
    contentTopic: ContentTopic
  ): RLNDecoder<IDecodedMessage> {
    return createRLNDecoder({
      rlnInstance: this,
      decoder: createDecoder(contentTopic)
    });
  }

  public static async loadWitnessCalculator(): Promise<WitnessCalculator> {
    try {
      const url = new URL("./resources/rln.wasm", import.meta.url);
      const response = await fetch(url);

      if (!response.ok) {
        throw new Error(
          `Failed to fetch witness calculator: ${response.status} ${response.statusText}`
        );
      }

      return await wc.builder(
        new Uint8Array(await response.arrayBuffer()),
        false
      );
    } catch (error) {
      log.error("Error loading witness calculator:", error);
      throw new Error(
        `Failed to load witness calculator: ${error instanceof Error ? error.message : String(error)}`
      );
    }
  }

  public static async loadZkey(): Promise<Uint8Array> {
    try {
      const url = new URL("./resources/rln_final.zkey", import.meta.url);
      const response = await fetch(url);

      if (!response.ok) {
        throw new Error(
          `Failed to fetch zkey: ${response.status} ${response.statusText}`
        );
      }

      return new Uint8Array(await response.arrayBuffer());
    } catch (error) {
      log.error("Error loading zkey:", error);
      throw new Error(
        `Failed to load zkey: ${error instanceof Error ? error.message : String(error)}`
      );
    }
  }
}<|MERGE_RESOLUTION|>--- conflicted
+++ resolved
@@ -38,86 +38,9 @@
    */
   public static async create(): Promise<RLNInstance> {
     try {
-<<<<<<< HEAD
-      const { credentials, keystore } =
-        await RLNInstance.decryptCredentialsIfNeeded(options.credentials);
-      const { signer, address, rateLimit } = await this.determineStartOptions(
-        options,
-        credentials
-      );
-
-      if (keystore) {
-        this.keystore = keystore;
-      }
-
-      this._credentials = credentials;
-      this._signer = signer!;
-      this._contract = await RLNContract.init(this, {
-        address: address!,
-        signer: signer!,
-        rateLimit: rateLimit ?? this.zerokit.getRateLimit
-      });
-      this.started = true;
-    } finally {
-      this.starting = false;
-    }
-  }
-
-  private async determineStartOptions(
-    options: StartRLNOptions,
-    credentials: KeystoreEntity | undefined
-  ): Promise<StartRLNOptions> {
-    let chainId = credentials?.membership.chainId;
-    const address =
-      credentials?.membership.address ||
-      options.address ||
-      LINEA_CONTRACT.address;
-
-    if (address === LINEA_CONTRACT.address) {
-      chainId = LINEA_CONTRACT.chainId;
-    }
-
-    const signer = options.signer || (await extractMetaMaskSigner());
-    const currentChainId = (await signer.getChainId()).toString();
-
-    if (chainId && chainId !== currentChainId) {
-      throw Error(
-        `Failed to start RLN contract, chain ID of contract is different from current one: contract-${chainId}, current network-${currentChainId}`
-      );
-    }
-
-    return {
-      signer,
-      address
-    };
-  }
-
-  private static async decryptCredentialsIfNeeded(
-    credentials?: EncryptedCredentials | DecryptedCredentials
-  ): Promise<{ credentials?: DecryptedCredentials; keystore?: Keystore }> {
-    if (!credentials) {
-      return {};
-    }
-
-    if ("identity" in credentials) {
-      return { credentials };
-    }
-
-    const keystore = Keystore.fromString(credentials.keystore);
-
-    if (!keystore) {
-      return {};
-    }
-
-    const decryptedCredentials = await keystore.readCredential(
-      credentials.id,
-      credentials.password
-    );
-=======
       // eslint-disable-next-line @typescript-eslint/no-explicit-any
       await (init as any)?.();
       zerokitRLN.init_panic_hook();
->>>>>>> 6997987a
 
       const witnessCalculator = await RLNInstance.loadWitnessCalculator();
       const zkey = await RLNInstance.loadZkey();
@@ -162,36 +85,6 @@
     });
   }
 
-<<<<<<< HEAD
-  private async verifyCredentialsAgainstContract(
-    credentials: KeystoreEntity
-  ): Promise<void> {
-    if (!this._contract) {
-      throw Error(
-        "Failed to verify chain coordinates: no contract initialized."
-      );
-    }
-
-    const registryAddress = credentials.membership.address;
-    const currentRegistryAddress = this._contract.address;
-    if (registryAddress !== currentRegistryAddress) {
-      throw Error(
-        `Failed to verify chain coordinates: credentials contract address=${registryAddress} is not equal to registryContract address=${currentRegistryAddress}`
-      );
-    }
-
-    const chainId = credentials.membership.chainId;
-    const network = await this._contract.provider.getNetwork();
-    const currentChainId = network.chainId.toString();
-    if (chainId !== currentChainId) {
-      throw Error(
-        `Failed to verify chain coordinates: credentials chainID=${chainId} is not equal to registryContract chainID=${currentChainId}`
-      );
-    }
-  }
-
-=======
->>>>>>> 6997987a
   public createDecoder(
     contentTopic: ContentTopic
   ): RLNDecoder<IDecodedMessage> {
