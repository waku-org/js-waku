{
  "name": "@waku/sdk",
  "version": "0.0.16",
  "description": "A unified SDK for easy creation and management of js-waku nodes.",
  "types": "./dist/index.d.ts",
  "module": "./dist/index.js",
  "exports": {
    ".": {
      "types": "./dist/index.d.ts",
      "import": "./dist/index.js"
    }
  },
  "type": "module",
  "author": "Waku Team",
  "homepage": "https://github.com/waku-org/js-waku/tree/master/packages/sdk#readme",
  "repository": {
    "type": "git",
    "url": "https://github.com/waku-org/js-waku.git"
  },
  "bugs": {
    "url": "https://github.com/waku-org/js-waku/issues"
  },
  "license": "MIT OR Apache-2.0",
  "keywords": [
    "waku",
    "decentralized",
    "secure",
    "communication",
    "web3",
    "ethereum",
    "dapps",
    "privacy"
  ],
  "scripts": {
    "build": "run-s build:**",
    "build:esm": "tsc",
    "build:bundle": "rollup --config rollup.config.js",
    "fix": "run-s fix:*",
    "fix:lint": "eslint src *.js --fix",
    "check": "run-s check:*",
    "check:lint": "eslint src *.js",
    "check:spelling": "cspell \"{README.md,src/**/*.ts}\"",
    "check:tsc": "tsc -p tsconfig.dev.json",
    "prepublish": "npm run build",
    "reset-hard": "git clean -dfx -e .idea && git reset --hard && npm i && npm run build"
  },
  "engines": {
    "node": ">=16"
  },
  "dependencies": {
<<<<<<< HEAD
    "@chainsafe/libp2p-noise": "^12.0.1",
    "@libp2p/mplex": "^8.0.3",
    "@libp2p/websockets": "^6.0.3",
    "@waku/utils": "*",
    "@waku/relay": "0.0.2",
    "@waku/core": "0.0.19",
    "@waku/dns-discovery": "0.0.13",
    "libp2p": "^0.45.5"
=======
    "@chainsafe/libp2p-noise": "^11.0.0",
    "@libp2p/mplex": "^7.1.1",
    "@libp2p/websockets": "^5.0.3",
    "@waku/utils": "0.0.8",
    "@waku/relay": "0.0.3",
    "@waku/core": "0.0.20",
    "@waku/dns-discovery": "0.0.14",
    "libp2p": "^0.42.2"
>>>>>>> b760acd9
  },
  "devDependencies": {
    "@libp2p/interface-address-manager": "^3.0.1",
    "@libp2p/interface-connection": "^5.1.0",
    "@libp2p/interface-connection-manager": "^3.0.1",
    "@libp2p/interface-content-routing": "^2.1.1",
    "@libp2p/interface-dht": "^2.0.3",
    "@libp2p/interface-libp2p": "^3.2.0",
    "@libp2p/interface-metrics": "^4.0.8",
    "@libp2p/interface-peer-discovery": "^2.0.0",
    "@libp2p/interface-peer-id": "^2.0.2",
    "@libp2p/interface-peer-routing": "^1.1.1",
    "@libp2p/interface-peer-store": "^2.0.3",
    "@libp2p/interface-pubsub": "^4.0.1",
    "@libp2p/interface-registrar": "^2.0.12",
    "@libp2p/interface-transport": "^4.0.3",
    "@rollup/plugin-commonjs": "^24.0.1",
    "@rollup/plugin-json": "^6.0.0",
    "@rollup/plugin-node-resolve": "^15.0.2",
    "@typescript-eslint/eslint-plugin": "^5.57.0",
    "@typescript-eslint/parser": "^5.59.8",
    "@waku/build-utils": "*",
    "@waku/interfaces": "0.0.15",
    "cspell": "^6.31.1",
    "eslint": "^8.41.0",
    "eslint-config-prettier": "^8.6.0",
    "eslint-plugin-eslint-comments": "^3.2.0",
    "eslint-plugin-functional": "^5.0.4",
    "eslint-plugin-import": "^2.27.5",
    "eslint-plugin-prettier": "^4.2.1",
    "interface-datastore": "^7.0.4",
    "npm-run-all": "^4.1.5",
    "prettier": "^2.8.8",
    "rollup": "^3.21.3",
    "typescript": "^5.0.4"
  },
  "typedoc": {
    "entryPoint": "./src/index.ts"
  },
  "files": [
    "dist",
    "bundle",
    "src/**/*.ts",
    "!**/*.spec.*",
    "!**/*.json",
    "CHANGELOG.md",
    "LICENSE",
    "README.md"
  ]
}<|MERGE_RESOLUTION|>--- conflicted
+++ resolved
@@ -48,25 +48,14 @@
     "node": ">=16"
   },
   "dependencies": {
-<<<<<<< HEAD
     "@chainsafe/libp2p-noise": "^12.0.1",
     "@libp2p/mplex": "^8.0.3",
     "@libp2p/websockets": "^6.0.3",
-    "@waku/utils": "*",
-    "@waku/relay": "0.0.2",
-    "@waku/core": "0.0.19",
-    "@waku/dns-discovery": "0.0.13",
-    "libp2p": "^0.45.5"
-=======
-    "@chainsafe/libp2p-noise": "^11.0.0",
-    "@libp2p/mplex": "^7.1.1",
-    "@libp2p/websockets": "^5.0.3",
     "@waku/utils": "0.0.8",
     "@waku/relay": "0.0.3",
     "@waku/core": "0.0.20",
     "@waku/dns-discovery": "0.0.14",
-    "libp2p": "^0.42.2"
->>>>>>> b760acd9
+    "libp2p": "^0.45.5"
   },
   "devDependencies": {
     "@libp2p/interface-address-manager": "^3.0.1",
