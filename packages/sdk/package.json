{
  "name": "@waku/sdk",
  "version": "0.0.18",
  "description": "A unified SDK for easy creation and management of js-waku nodes.",
  "types": "./dist/index.d.ts",
  "module": "./dist/index.js",
  "exports": {
    ".": {
      "types": "./dist/index.d.ts",
      "import": "./dist/index.js"
    }
  },
  "type": "module",
  "author": "Waku Team",
  "homepage": "https://github.com/waku-org/js-waku/tree/master/packages/sdk#readme",
  "repository": {
    "type": "git",
    "url": "https://github.com/waku-org/js-waku.git"
  },
  "bugs": {
    "url": "https://github.com/waku-org/js-waku/issues"
  },
  "license": "MIT OR Apache-2.0",
  "keywords": [
    "waku",
    "decentralized",
    "secure",
    "communication",
    "web3",
    "ethereum",
    "dapps",
    "privacy"
  ],
  "scripts": {
    "build": "run-s build:**",
    "build:esm": "tsc",
    "build:bundle": "rollup --config rollup.config.js",
    "fix": "run-s fix:*",
    "fix:lint": "eslint src *.js --fix",
    "check": "run-s check:*",
    "check:lint": "eslint src *.js",
    "check:spelling": "cspell \"{README.md,src/**/*.ts}\"",
    "check:tsc": "tsc -p tsconfig.dev.json",
    "prepublish": "npm run build",
    "reset-hard": "git clean -dfx -e .idea && git reset --hard && npm i && npm run build"
  },
  "engines": {
    "node": ">=16"
  },
  "dependencies": {
<<<<<<< HEAD
    "@chainsafe/libp2p-noise": "^12.0.1",
    "@libp2p/mplex": "^8.0.4",
    "@libp2p/websockets": "^6.0.3",
    "@waku/core": "0.0.22",
    "@waku/dns-discovery": "0.0.16",
    "@waku/interfaces": "0.0.17",
    "@waku/peer-exchange": "^0.0.15",
    "@waku/relay": "0.0.5",
    "@waku/utils": "0.0.10",
    "libp2p": "^0.45.9"
  },
  "devDependencies": {
    "@chainsafe/libp2p-gossipsub": "^9.1.0",
    "@libp2p/interface-address-manager": "^3.0.1",
    "@libp2p/interface-connection": "^5.1.1",
    "@libp2p/interface-connection-manager": "^3.0.1",
    "@libp2p/interface-content-routing": "^2.1.1",
    "@libp2p/interface-dht": "^2.0.3",
    "@libp2p/interface-libp2p": "^3.2.0",
    "@libp2p/interface-metrics": "^4.0.8",
    "@libp2p/interface-peer-discovery": "^2.0.0",
    "@libp2p/interface-peer-id": "^2.0.2",
    "@libp2p/interface-peer-routing": "^1.1.1",
    "@libp2p/interface-peer-store": "^2.0.4",
    "@libp2p/interface-pubsub": "^4.0.1",
    "@libp2p/interface-registrar": "^2.0.12",
    "@libp2p/interface-transport": "^4.0.3",
=======
    "@chainsafe/libp2p-noise": "^13.0.0",
    "@libp2p/mplex": "^9.0.2",
    "@libp2p/websockets": "^7.0.3",
    "@waku/utils": "0.0.10",
    "@waku/relay": "0.0.5",
    "@waku/core": "0.0.22",
    "@waku/dns-discovery": "0.0.16",
    "@waku/interfaces": "0.0.17",
    "libp2p": "^0.46.3"
  },
  "devDependencies": {
    "@chainsafe/libp2p-gossipsub": "^10.0.0",
>>>>>>> 7a805a27
    "@rollup/plugin-commonjs": "^24.0.1",
    "@rollup/plugin-json": "^6.0.0",
    "@rollup/plugin-node-resolve": "^15.1.0",
    "@waku/build-utils": "*",
    "cspell": "^7.0.0",
    "interface-datastore": "^7.0.4",
    "npm-run-all": "^4.1.5",
    "rollup": "^3.21.3",
    "typescript": "^5.0.4"
  },
  "typedoc": {
    "entryPoint": "./src/index.ts"
  },
  "files": [
    "dist",
    "bundle",
    "src/**/*.ts",
    "!**/*.spec.*",
    "!**/*.json",
    "CHANGELOG.md",
    "LICENSE",
    "README.md"
  ]
}<|MERGE_RESOLUTION|>--- conflicted
+++ resolved
@@ -48,35 +48,6 @@
     "node": ">=16"
   },
   "dependencies": {
-<<<<<<< HEAD
-    "@chainsafe/libp2p-noise": "^12.0.1",
-    "@libp2p/mplex": "^8.0.4",
-    "@libp2p/websockets": "^6.0.3",
-    "@waku/core": "0.0.22",
-    "@waku/dns-discovery": "0.0.16",
-    "@waku/interfaces": "0.0.17",
-    "@waku/peer-exchange": "^0.0.15",
-    "@waku/relay": "0.0.5",
-    "@waku/utils": "0.0.10",
-    "libp2p": "^0.45.9"
-  },
-  "devDependencies": {
-    "@chainsafe/libp2p-gossipsub": "^9.1.0",
-    "@libp2p/interface-address-manager": "^3.0.1",
-    "@libp2p/interface-connection": "^5.1.1",
-    "@libp2p/interface-connection-manager": "^3.0.1",
-    "@libp2p/interface-content-routing": "^2.1.1",
-    "@libp2p/interface-dht": "^2.0.3",
-    "@libp2p/interface-libp2p": "^3.2.0",
-    "@libp2p/interface-metrics": "^4.0.8",
-    "@libp2p/interface-peer-discovery": "^2.0.0",
-    "@libp2p/interface-peer-id": "^2.0.2",
-    "@libp2p/interface-peer-routing": "^1.1.1",
-    "@libp2p/interface-peer-store": "^2.0.4",
-    "@libp2p/interface-pubsub": "^4.0.1",
-    "@libp2p/interface-registrar": "^2.0.12",
-    "@libp2p/interface-transport": "^4.0.3",
-=======
     "@chainsafe/libp2p-noise": "^13.0.0",
     "@libp2p/mplex": "^9.0.2",
     "@libp2p/websockets": "^7.0.3",
@@ -89,7 +60,6 @@
   },
   "devDependencies": {
     "@chainsafe/libp2p-gossipsub": "^10.0.0",
->>>>>>> 7a805a27
     "@rollup/plugin-commonjs": "^24.0.1",
     "@rollup/plugin-json": "^6.0.0",
     "@rollup/plugin-node-resolve": "^15.1.0",
