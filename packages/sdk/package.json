--- conflicted
+++ resolved
@@ -66,14 +66,7 @@
     "@libp2p/mplex": "^10.0.12",
     "@libp2p/ping": "^1.0.11",
     "@libp2p/websockets": "^8.0.11",
-<<<<<<< HEAD
-    "@waku/core": "0.0.26",
     "@waku/discovery": "0.0.1",
-    "@waku/interfaces": "0.0.21",
-    "@waku/relay": "0.0.9",
-    "@waku/utils": "0.0.14",
-    "libp2p": "^1.1.2"
-=======
     "@waku/core": "0.0.27",
     "@waku/dns-discovery": "0.0.21",
     "@waku/interfaces": "0.0.22",
@@ -83,7 +76,6 @@
     "@waku/utils": "0.0.15",
     "libp2p": "^1.1.2",
     "@libp2p/bootstrap": "^10.0.11"
->>>>>>> eebf1272
   },
   "devDependencies": {
     "@chainsafe/libp2p-gossipsub": "^12.0.0",
