--- conflicted
+++ resolved
@@ -50,19 +50,13 @@
   "dependencies": {
     "@chainsafe/libp2p-noise": "^13.0.0",
     "@libp2p/mplex": "^9.0.2",
-<<<<<<< HEAD
-    "@libp2p/websockets": "^7.0.3",
-=======
     "@libp2p/websockets": "^7.0.5",
     "@waku/utils": "0.0.10",
     "@waku/relay": "0.0.5",
->>>>>>> 408b79d6
     "@waku/core": "0.0.22",
     "@waku/dns-discovery": "0.0.16",
     "@waku/interfaces": "0.0.17",
     "@waku/peer-exchange": "^0.0.15",
-    "@waku/relay": "0.0.5",
-    "@waku/utils": "0.0.10",
     "libp2p": "^0.46.8"
   },
   "devDependencies": {
