import type { GossipSub } from "@chainsafe/libp2p-gossipsub";
import { noise } from "@chainsafe/libp2p-noise";
import { identify } from "@libp2p/identify";
import type { PeerDiscovery } from "@libp2p/interface";
import { mplex } from "@libp2p/mplex";
import { ping } from "@libp2p/ping";
import { webSockets } from "@libp2p/websockets";
import { all as filterAll } from "@libp2p/websockets/filters";
import {
  DefaultUserAgent,
  wakuFilter,
  wakuLightPush,
  wakuMetadata,
  WakuNode,
  WakuOptions,
  wakuStore
} from "@waku/core";
import { enrTree, wakuDnsDiscovery } from "@waku/dns-discovery";
import {
  type CreateLibp2pOptions,
  DefaultPubsubTopic,
  type FullNode,
  type IMetadata,
  type Libp2p,
  type Libp2pComponents,
  type LightNode,
  type ProtocolCreateOptions,
  PubsubTopic,
  type ShardInfo
} from "@waku/interfaces";
import { wakuLocalStorageDiscovery } from "@waku/local-discovery";
import { wakuPeerExchangeDiscovery } from "@waku/peer-exchange";
import { RelayCreateOptions, wakuGossipSub, wakuRelay } from "@waku/relay";
import { ensureShardingConfigured } from "@waku/utils";
import { createLibp2p } from "libp2p";

const DEFAULT_NODE_REQUIREMENTS = {
  lightPush: 1,
  filter: 1,
  store: 1
};

export { Libp2pComponents };

/**
 * Create a Waku node configured to use autosharding or static sharding.
 */
export async function createNode(
  options?: ProtocolCreateOptions &
    Partial<WakuOptions> &
    Partial<RelayCreateOptions>
): Promise<LightNode> {
  options = options ?? { pubsubTopics: [] };

  if (!options.shardInfo) {
    throw new Error("Shard info must be set");
  }

  const shardInfo = ensureShardingConfigured(options.shardInfo);
  options.pubsubTopics = shardInfo.pubsubTopics;
  options.shardInfo = shardInfo.shardInfo;

  const libp2pOptions = options?.libp2p ?? {};
  const peerDiscovery = libp2pOptions.peerDiscovery ?? [];
  if (options?.defaultBootstrap) {
    peerDiscovery.push(...defaultPeerDiscoveries(shardInfo.pubsubTopics));
    Object.assign(libp2pOptions, { peerDiscovery });
  }

  const libp2p = await defaultLibp2p(
    shardInfo.shardInfo,
    wakuGossipSub(options),
    libp2pOptions,
    options?.userAgent
  );

  const store = wakuStore(options);
  const lightPush = wakuLightPush(options);
  const filter = wakuFilter(options);

  return new WakuNode(
    options as WakuOptions,
    libp2p,
    store,
    lightPush,
    filter
  ) as LightNode;
}

/**
 * Create a Waku node that uses Waku Light Push, Filter and Store to send and
 * receive messages, enabling low resource consumption.
 * Uses Waku Filter V2 by default.
 */
export async function createLightNode(
  options?: ProtocolCreateOptions & Partial<WakuOptions>
): Promise<LightNode> {
  options = options ?? {};

  const shardInfo = options.shardInfo
    ? ensureShardingConfigured(options.shardInfo)
    : undefined;

  options.pubsubTopics = shardInfo?.pubsubTopics ??
    options.pubsubTopics ?? [DefaultPubsubTopic];

  const libp2pOptions = options?.libp2p ?? {};
  const peerDiscovery = libp2pOptions.peerDiscovery ?? [];
  if (options?.defaultBootstrap) {
    peerDiscovery.push(...defaultPeerDiscoveries(options.pubsubTopics));
    Object.assign(libp2pOptions, { peerDiscovery });
  }

  const libp2p = await defaultLibp2p(
    shardInfo?.shardInfo,
    wakuGossipSub(options),
    libp2pOptions,
    options?.userAgent
  );

  const store = wakuStore(options);
  const lightPush = wakuLightPush(options);
  const filter = wakuFilter(options);

  return new WakuNode(
    options as WakuOptions,
    libp2p,
    store,
    lightPush,
    filter
  ) as LightNode;
}

/**
 * Create a Waku node that uses all Waku protocols.
 *
 * This helper is not recommended except if:
 * - you are interfacing with nwaku v0.11 or below
 * - you are doing some form of testing
 *
 * If you are building a full node, it is recommended to use
 * [nwaku](github.com/status-im/nwaku) and its JSON RPC API or wip REST API.
 *
 * @see https://github.com/status-im/nwaku/issues/1085
 * @internal
 */
export async function createFullNode(
  options?: ProtocolCreateOptions &
    Partial<WakuOptions> &
    Partial<RelayCreateOptions>
): Promise<FullNode> {
  options = options ?? { pubsubTopics: [] };

  const shardInfo = options.shardInfo
    ? ensureShardingConfigured(options.shardInfo)
    : undefined;

  const pubsubTopics = shardInfo?.pubsubTopics ??
    options.pubsubTopics ?? [DefaultPubsubTopic];
  options.pubsubTopics = pubsubTopics;
  options.shardInfo = shardInfo?.shardInfo;

  const libp2pOptions = options?.libp2p ?? {};
  const peerDiscovery = libp2pOptions.peerDiscovery ?? [];
  if (options?.defaultBootstrap) {
    peerDiscovery.push(...defaultPeerDiscoveries(pubsubTopics));
    Object.assign(libp2pOptions, { peerDiscovery });
  }

  const libp2p = await defaultLibp2p(
    shardInfo?.shardInfo,
    wakuGossipSub(options),
    libp2pOptions,
    options?.userAgent
  );

  const store = wakuStore(options);
  const lightPush = wakuLightPush(options);
  const filter = wakuFilter(options);
  const relay = wakuRelay(pubsubTopics);

  return new WakuNode(
    options as WakuOptions,
    libp2p,
    store,
    lightPush,
    filter,
    relay
  ) as FullNode;
}

export function defaultPeerDiscoveries(
  pubsubTopics: PubsubTopic[]
): ((components: Libp2pComponents) => PeerDiscovery)[] {
  const discoveries = [
    wakuDnsDiscovery([enrTree["PROD"]], DEFAULT_NODE_REQUIREMENTS),
<<<<<<< HEAD
    wakuPeerExchangeDiscovery(),
    wakuLocalStorageDiscovery()
=======
    wakuPeerExchangeDiscovery(pubsubTopics)
>>>>>>> 275499c3
  ];
  return discoveries;
}

type PubsubService = {
  pubsub?: (components: Libp2pComponents) => GossipSub;
};

type MetadataService = {
  metadata?: (components: Libp2pComponents) => IMetadata;
};

export async function defaultLibp2p(
  shardInfo?: ShardInfo,
  wakuGossipSub?: PubsubService["pubsub"],
  options?: Partial<CreateLibp2pOptions>,
  userAgent?: string
): Promise<Libp2p> {
  if (!options?.hideWebSocketInfo && process.env.NODE_ENV !== "test") {
    /* eslint-disable no-console */
    console.info(
      "%cIgnore WebSocket connection failures",
      "background: gray; color: white; font-size: x-large"
    );
    console.info(
      "%cWaku tries to discover peers and some of them are expected to fail",
      "background: gray; color: white; font-size: x-large"
    );
    /* eslint-enable no-console */
  }

  const pubsubService: PubsubService = wakuGossipSub
    ? { pubsub: wakuGossipSub }
    : {};

  const metadataService: MetadataService = shardInfo
    ? { metadata: wakuMetadata(shardInfo) }
    : {};

  return createLibp2p({
    connectionManager: {
      minConnections: 1
    },
    transports: [webSockets({ filter: filterAll })],
    streamMuxers: [mplex()],
    connectionEncryption: [noise()],
    ...options,
    services: {
      identify: identify({
        agentVersion: userAgent ?? DefaultUserAgent
      }),
      ping: ping(),
      ...metadataService,
      ...pubsubService,
      ...options?.services
    }
  }) as any as Libp2p; // TODO: make libp2p include it;
}<|MERGE_RESOLUTION|>--- conflicted
+++ resolved
@@ -194,12 +194,8 @@
 ): ((components: Libp2pComponents) => PeerDiscovery)[] {
   const discoveries = [
     wakuDnsDiscovery([enrTree["PROD"]], DEFAULT_NODE_REQUIREMENTS),
-<<<<<<< HEAD
-    wakuPeerExchangeDiscovery(),
-    wakuLocalStorageDiscovery()
-=======
+    wakuLocalStorageDiscovery(),
     wakuPeerExchangeDiscovery(pubsubTopics)
->>>>>>> 275499c3
   ];
   return discoveries;
 }
