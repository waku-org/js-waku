--- conflicted
+++ resolved
@@ -167,13 +167,8 @@
 };
 
 function mockLightPush(options: MockLightPushOptions): LightPush {
-<<<<<<< HEAD
-  const lightPush = new LightPush(
-    {
-=======
-  return new LightPush({
+  const lightPush = new LightPush({
     connectionManager: {
->>>>>>> 0ede57f3
       pubsubTopics: options.pubsubTopics || [PUBSUB_TOPIC]
     } as ConnectionManager,
     peerManager: {
@@ -182,22 +177,18 @@
           .getPeers()
           .slice(0, options.numPeersToUse || options.libp2p.getPeers().length)
     } as unknown as PeerManager,
-<<<<<<< HEAD
-    options.libp2p,
-    {
+    libp2p: options.libp2p,
+    options: {
       numPeersToUse: options.numPeersToUse
     }
-  );
+  });
 
   (lightPush as any)["retryManager"] = {
     push: sinon.spy()
   };
 
   return lightPush;
-=======
-    libp2p: options.libp2p
   });
->>>>>>> 0ede57f3
 }
 
 function mockPeer(id: string): Peer {
