import type { PeerId } from "@libp2p/interface";
import { ConnectionManager, LightPushCore } from "@waku/core";
import {
  type CoreProtocolResult,
  Failure,
  type IEncoder,
  ILightPush,
  type IMessage,
  type ISendOptions,
  type Libp2p,
  LightPushProtocolOptions,
  ProtocolError,
  SDKProtocolResult
} from "@waku/interfaces";
import { Logger } from "@waku/utils";

import { PeerManager } from "../peer_manager/index.js";

import { RetryManager } from "./retry_manager.js";

const log = new Logger("sdk:light-push");

const DEFAULT_MAX_ATTEMPTS = 3;
const DEFAULT_SEND_OPTIONS: LightPushProtocolOptions = {
  autoRetry: true,
  retryIntervalMs: 1000,
  maxAttempts: DEFAULT_MAX_ATTEMPTS,
  numPeersToUse: 1
};

<<<<<<< HEAD
export class LightPush implements ILightPush {
  private readonly config: LightPushProtocolOptions;
  private readonly retryManager: RetryManager;

  public readonly protocol: LightPushCore;

  public constructor(
    connectionManager: ConnectionManager,
    private peerManager: PeerManager,
    libp2p: Libp2p,
    config: Partial<LightPushProtocolOptions> = {}
  ) {
    this.config = {
      ...DEFAULT_SEND_OPTIONS,
      ...config
    } as LightPushProtocolOptions;
    this.protocol = new LightPushCore(connectionManager.pubsubTopics, libp2p);

    this.retryManager = new RetryManager({
      peerManager,
      retryIntervalMs: this.config.retryIntervalMs
    });
  }

  public start(): void {
    this.retryManager.start();
  }

  public stop(): void {
    this.retryManager.stop();
=======
type RetryCallback = (peerId: PeerId) => Promise<CoreProtocolResult>;

type LightPushConstructorParams = {
  connectionManager: ConnectionManager;
  peerManager: PeerManager;
  libp2p: Libp2p;
};

export class LightPush implements ILightPush {
  private peerManager: PeerManager;

  public readonly protocol: LightPushCore;

  public constructor(params: LightPushConstructorParams) {
    this.peerManager = params.peerManager;
    this.protocol = new LightPushCore(
      params.connectionManager.pubsubTopics,
      params.libp2p
    );
>>>>>>> 0ede57f3
  }

  public async send(
    encoder: IEncoder,
    message: IMessage,
    options: ISendOptions = {}
  ): Promise<SDKProtocolResult> {
    options = {
      ...this.config,
      ...options
    };

    const { pubsubTopic } = encoder;

    log.info("send: attempting to send a message to pubsubTopic:", pubsubTopic);

    if (!this.protocol.pubsubTopics.includes(pubsubTopic)) {
      return {
        successes: [],
        failures: [
          {
            error: ProtocolError.TOPIC_NOT_CONFIGURED
          }
        ]
      };
    }

    const peerIds = this.peerManager
      .getPeers()
      .slice(0, this.config.numPeersToUse);

    if (peerIds.length === 0) {
      return {
        successes: [],
        failures: [
          {
            error: ProtocolError.NO_PEER_AVAILABLE
          }
        ]
      };
    }

    const coreResults: CoreProtocolResult[] = await Promise.all(
      peerIds.map((peerId) =>
        this.protocol.send(encoder, message, peerId).catch((_e) => ({
          success: null,
          failure: {
            error: ProtocolError.GENERIC_FAIL
          }
        }))
      )
    );

    const results: SDKProtocolResult = {
      successes: coreResults
        .filter((v) => v.success)
        .map((v) => v.success) as PeerId[],
      failures: coreResults
        .filter((v) => v.failure)
        .map((v) => v.failure) as Failure[]
    };

    if (options.autoRetry && results.successes.length === 0) {
      const sendCallback = (peerId: PeerId): Promise<CoreProtocolResult> =>
        this.protocol.send(encoder, message, peerId);
      this.retryManager.push(
        sendCallback.bind(this),
        options.maxAttempts || DEFAULT_MAX_ATTEMPTS
      );
    }

    return results;
  }
<<<<<<< HEAD
}

export function wakuLightPush(
  connectionManager: ConnectionManager,
  peerManager: PeerManager,
  config?: Partial<LightPushProtocolOptions>
): (libp2p: Libp2p) => ILightPush {
  return (libp2p: Libp2p): ILightPush =>
    new LightPush(connectionManager, peerManager, libp2p, config);
=======
>>>>>>> 0ede57f3
}<|MERGE_RESOLUTION|>--- conflicted
+++ resolved
@@ -28,27 +28,35 @@
   numPeersToUse: 1
 };
 
-<<<<<<< HEAD
+type RetryCallback = (peerId: PeerId) => Promise<CoreProtocolResult>;
+
+type LightPushConstructorParams = {
+  connectionManager: ConnectionManager;
+  peerManager: PeerManager;
+  libp2p: Libp2p;
+  options?: Partial<LightPushProtocolOptions>;
+};
+
 export class LightPush implements ILightPush {
   private readonly config: LightPushProtocolOptions;
   private readonly retryManager: RetryManager;
+  private peerManager: PeerManager;
 
   public readonly protocol: LightPushCore;
 
-  public constructor(
-    connectionManager: ConnectionManager,
-    private peerManager: PeerManager,
-    libp2p: Libp2p,
-    config: Partial<LightPushProtocolOptions> = {}
-  ) {
+  public constructor(params: LightPushConstructorParams) {
     this.config = {
       ...DEFAULT_SEND_OPTIONS,
-      ...config
+      ...(params.options || {})
     } as LightPushProtocolOptions;
-    this.protocol = new LightPushCore(connectionManager.pubsubTopics, libp2p);
 
+    this.peerManager = params.peerManager;
+    this.protocol = new LightPushCore(
+      params.connectionManager.pubsubTopics,
+      params.libp2p
+    );
     this.retryManager = new RetryManager({
-      peerManager,
+      params.peerManager,
       retryIntervalMs: this.config.retryIntervalMs
     });
   }
@@ -59,27 +67,6 @@
 
   public stop(): void {
     this.retryManager.stop();
-=======
-type RetryCallback = (peerId: PeerId) => Promise<CoreProtocolResult>;
-
-type LightPushConstructorParams = {
-  connectionManager: ConnectionManager;
-  peerManager: PeerManager;
-  libp2p: Libp2p;
-};
-
-export class LightPush implements ILightPush {
-  private peerManager: PeerManager;
-
-  public readonly protocol: LightPushCore;
-
-  public constructor(params: LightPushConstructorParams) {
-    this.peerManager = params.peerManager;
-    this.protocol = new LightPushCore(
-      params.connectionManager.pubsubTopics,
-      params.libp2p
-    );
->>>>>>> 0ede57f3
   }
 
   public async send(
@@ -153,16 +140,4 @@
 
     return results;
   }
-<<<<<<< HEAD
-}
-
-export function wakuLightPush(
-  connectionManager: ConnectionManager,
-  peerManager: PeerManager,
-  config?: Partial<LightPushProtocolOptions>
-): (libp2p: Libp2p) => ILightPush {
-  return (libp2p: Libp2p): ILightPush =>
-    new LightPush(connectionManager, peerManager, libp2p, config);
-=======
->>>>>>> 0ede57f3
 }