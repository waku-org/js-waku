--- conflicted
+++ resolved
@@ -34,18 +34,10 @@
  * It provides methods to interact with the Waku Store protocol.
  */
 export class Store implements IStore {
-<<<<<<< HEAD
-  private options: Partial<StoreProtocolOptions>;
-  private connectionManager: ConnectionManager;
-  private libp2p: Libp2p;
-
-  public readonly protocol: StoreCore;
-=======
   private readonly options: Partial<StoreProtocolOptions>;
-  private readonly peerManager: PeerManager;
+  private readonly libp2p: Libp2p;
   private readonly connectionManager: ConnectionManager;
   private readonly protocol: StoreCore;
->>>>>>> fecc026d
 
   public constructor(params: StoreConstructorParams) {
     this.options = params.options || {};
