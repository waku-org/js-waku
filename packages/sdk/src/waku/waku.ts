import { isPeerId } from "@libp2p/interface";
import type { Peer, PeerId, Stream } from "@libp2p/interface";
import { multiaddr, Multiaddr, MultiaddrInput } from "@multiformats/multiaddr";
import { ConnectionManager, StoreCodec } from "@waku/core";
import type {
  CreateNodeOptions,
  IFilter,
  ILightPush,
  IRelay,
  IStore,
  IWaku,
  Libp2p,
  PubsubTopic
} from "@waku/interfaces";
import { Protocols } from "@waku/interfaces";
import { Logger } from "@waku/utils";

import { Filter } from "../filter/index.js";
import { HealthIndicator } from "../health_indicator/index.js";
import { LightPush } from "../light_push/index.js";
import { PeerManager } from "../peer_manager/index.js";
import { Store } from "../store/index.js";

import { waitForRemotePeer } from "./wait_for_remote_peer.js";

const log = new Logger("waku");

type ProtocolsEnabled = {
  filter?: boolean;
  lightpush?: boolean;
  store?: boolean;
};

export class WakuNode implements IWaku {
  public libp2p: Libp2p;
  public relay?: IRelay;
  public store?: IStore;
  public filter?: IFilter;
  public lightPush?: ILightPush;
  public connectionManager: ConnectionManager;
  public health: HealthIndicator;

  private readonly peerManager: PeerManager;

  public constructor(
    public readonly pubsubTopics: PubsubTopic[],
    options: CreateNodeOptions,
    libp2p: Libp2p,
    protocolsEnabled: ProtocolsEnabled,
    relay?: IRelay
  ) {
    this.relay = relay;
    this.libp2p = libp2p;

    protocolsEnabled = {
      filter: false,
      lightpush: false,
      store: false,
      ...protocolsEnabled
    };

    const peerId = this.libp2p.peerId.toString();

    this.connectionManager = new ConnectionManager({
      libp2p,
      relay: this.relay,
      pubsubTopics: this.pubsubTopics,
      config: options?.connectionManager
    });

    this.peerManager = new PeerManager({
      libp2p,
      config: {
        numPeersToUse: options.numPeersToUse
      }
    });

    this.health = new HealthIndicator({ libp2p });

    if (protocolsEnabled.store) {
      if (options.store?.peer) {
        this.connectionManager
          .rawDialPeerWithProtocols(options.store.peer, [StoreCodec])
          .catch((e) => {
            log.error("Failed to dial store peer", e);
          });
      }

      this.store = new Store({
        libp2p,
        connectionManager: this.connectionManager,
        peerManager: this.peerManager,
        options: {
          peer: options.store?.peer
        }
      });
    }

    if (protocolsEnabled.lightpush) {
<<<<<<< HEAD
      const lightPush = wakuLightPush(
        this.connectionManager,
        this.peerManager,
        options?.lightPush
      );
      this.lightPush = lightPush(libp2p);
=======
      this.lightPush = new LightPush({
        libp2p,
        peerManager: this.peerManager,
        connectionManager: this.connectionManager
      });
>>>>>>> 0ede57f3
    }

    if (protocolsEnabled.filter) {
      this.filter = new Filter({
        libp2p,
        connectionManager: this.connectionManager,
        peerManager: this.peerManager,
        lightPush: this.lightPush,
        options: options.filter
      });
    }

    log.info(
      "Waku node created",
      peerId,
      `relay: ${!!this.relay}, store: ${!!this.store}, light push: ${!!this
        .lightPush}, filter: ${!!this.filter}`
    );
  }

  public get peerId(): PeerId {
    return this.libp2p.peerId;
  }

  public get protocols(): string[] {
    return this.libp2p.getProtocols();
  }

  public async dial(
    peer: PeerId | MultiaddrInput,
    protocols?: Protocols[]
  ): Promise<Stream> {
    const _protocols = protocols ?? [];

    if (typeof protocols === "undefined") {
      this.relay && _protocols.push(Protocols.Relay);
      this.store && _protocols.push(Protocols.Store);
      this.filter && _protocols.push(Protocols.Filter);
      this.lightPush && _protocols.push(Protocols.LightPush);
    }

    const codecs: string[] = [];
    if (_protocols.includes(Protocols.Relay)) {
      if (this.relay) {
        this.relay.gossipSub.multicodecs.forEach((codec: string) =>
          codecs.push(codec)
        );
      } else {
        log.error(
          "Relay codec not included in dial codec: protocol not mounted locally"
        );
      }
    }
    if (_protocols.includes(Protocols.Store)) {
      if (this.store) {
        codecs.push(this.store.protocol.multicodec);
      } else {
        log.error(
          "Store codec not included in dial codec: protocol not mounted locally"
        );
      }
    }
    if (_protocols.includes(Protocols.LightPush)) {
      if (this.lightPush) {
        codecs.push(this.lightPush.protocol.multicodec);
      } else {
        log.error(
          "Light Push codec not included in dial codec: protocol not mounted locally"
        );
      }
    }
    if (_protocols.includes(Protocols.Filter)) {
      if (this.filter) {
        codecs.push(this.filter.protocol.multicodec);
      } else {
        log.error(
          "Filter codec not included in dial codec: protocol not mounted locally"
        );
      }
    }

    const peerId = this.mapToPeerIdOrMultiaddr(peer);
    log.info(`Dialing to ${peerId.toString()} with protocols ${_protocols}`);
    return await this.connectionManager.rawDialPeerWithProtocols(peer, codecs);
  }

  public async start(): Promise<void> {
    await this.libp2p.start();
    this.peerManager.start();
    this.health.start();
    this.lightPush?.start();
  }

  public async stop(): Promise<void> {
    this.lightPush?.stop();
    this.health.stop();
    this.peerManager.stop();
    this.connectionManager.stop();
    await this.libp2p.stop();
  }

  public async getConnectedPeers(): Promise<Peer[]> {
    return this.connectionManager.getConnectedPeers();
  }

  public async waitForPeers(
    protocols?: Protocols[],
    timeoutMs?: number
  ): Promise<void> {
    return waitForRemotePeer(this, protocols, timeoutMs);
  }

  public isStarted(): boolean {
    return this.libp2p.status == "started";
  }

  public isConnected(): boolean {
    return this.connectionManager.isConnected();
  }

  private mapToPeerIdOrMultiaddr(
    peerId: PeerId | MultiaddrInput
  ): PeerId | Multiaddr {
    return isPeerId(peerId) ? peerId : multiaddr(peerId);
  }
}<|MERGE_RESOLUTION|>--- conflicted
+++ resolved
@@ -97,20 +97,12 @@
     }
 
     if (protocolsEnabled.lightpush) {
-<<<<<<< HEAD
-      const lightPush = wakuLightPush(
-        this.connectionManager,
-        this.peerManager,
-        options?.lightPush
-      );
-      this.lightPush = lightPush(libp2p);
-=======
       this.lightPush = new LightPush({
         libp2p,
         peerManager: this.peerManager,
-        connectionManager: this.connectionManager
+        connectionManager: this.connectionManager,
+        options: options?.lightPush,
       });
->>>>>>> 0ede57f3
     }
 
     if (protocolsEnabled.filter) {
