import type { Peer, PeerId, Stream } from "@libp2p/interface";
import { MultiaddrInput } from "@multiformats/multiaddr";
import { ConnectionManager, createDecoder, createEncoder } from "@waku/core";
import type {
  CreateDecoderParams,
  CreateEncoderParams,
  CreateNodeOptions,
  IDecodedMessage,
  IDecoder,
  IEncoder,
  IFilter,
  ILightPush,
  IRelay,
  IStore,
  IWaku,
  Libp2p,
  NetworkConfig,
  PubsubTopic
} from "@waku/interfaces";
import { DefaultNetworkConfig, Protocols } from "@waku/interfaces";
import { Logger } from "@waku/utils";

import { Filter } from "../filter/index.js";
import { HealthIndicator } from "../health_indicator/index.js";
import { LightPush } from "../light_push/index.js";
import { NewPeerManager, PeerManager } from "../peer_manager/index.js";
import { Store } from "../store/index.js";

import {
  decoderParamsToShardInfo,
  isShardCompatible,
  mapToPeerIdOrMultiaddr
} from "./utils.js";
import { waitForRemotePeer } from "./wait_for_remote_peer.js";

const log = new Logger("waku");

type ProtocolsEnabled = {
  filter?: boolean;
  lightpush?: boolean;
  store?: boolean;
};

export class WakuNode implements IWaku {
  public libp2p: Libp2p;
  public relay?: IRelay;
  public store?: IStore;
  public filter?: IFilter;
  public lightPush?: ILightPush;
  public connectionManager: ConnectionManager;
  public health: HealthIndicator;

  public readonly networkConfig: NetworkConfig;

  // needed to create a lock for async operations
  private _nodeStateLock = false;
  private _nodeStarted = false;

  private readonly peerManager: PeerManager;
  private readonly newPeerManager: NewPeerManager;

  public constructor(
    public readonly pubsubTopics: PubsubTopic[],
    options: CreateNodeOptions,
    libp2p: Libp2p,
    protocolsEnabled: ProtocolsEnabled,
    relay?: IRelay
  ) {
    this.relay = relay;
    this.libp2p = libp2p;
    this.networkConfig = options.networkConfig || DefaultNetworkConfig;

    protocolsEnabled = {
      filter: false,
      lightpush: false,
      store: false,
      ...protocolsEnabled
    };

    const peerId = this.libp2p.peerId.toString();

    this.connectionManager = new ConnectionManager({
      libp2p,
      relay: this.relay,
      pubsubTopics: this.pubsubTopics,
      config: options?.connectionManager
    });

    this.peerManager = new PeerManager({
      libp2p,
      config: {
        numPeersToUse: options.numPeersToUse
      },
      connectionManager: this.connectionManager
    });

    this.newPeerManager = new NewPeerManager({
      libp2p,
      config: {
        numPeersToUse: options.numPeersToUse
      },
      connectionManager: this.connectionManager
    });

    this.health = new HealthIndicator({ libp2p });

    if (protocolsEnabled.store) {
      this.store = new Store({
        libp2p,
        connectionManager: this.connectionManager,
        peerManager: this.newPeerManager,
        options: options?.store
      });
    }

    if (protocolsEnabled.lightpush) {
      this.lightPush = new LightPush({
        libp2p,
        peerManager: this.newPeerManager,
        connectionManager: this.connectionManager,
        options: options?.lightPush
      });
    }

    if (protocolsEnabled.filter) {
      this.filter = new Filter({
        libp2p,
        connectionManager: this.connectionManager,
        peerManager: this.peerManager,
<<<<<<< HEAD
        lightPush: this.lightPush,
        options: options.filter
      });

      this.nextFilter = new NextFilter({
        libp2p,
        connectionManager: this.connectionManager,
        peerManager: this.newPeerManager,
=======
>>>>>>> da64bd81
        options: options.filter
      });
    }

    log.info(
      "Waku node created",
      peerId,
      `relay: ${!!this.relay}, store: ${!!this.store}, light push: ${!!this
        .lightPush}, filter: ${!!this.filter}`
    );
  }

  public get peerId(): PeerId {
    return this.libp2p.peerId;
  }

  public get protocols(): string[] {
    return this.libp2p.getProtocols();
  }

  public async dial(
    peer: PeerId | MultiaddrInput,
    protocols?: Protocols[]
  ): Promise<Stream> {
    const _protocols = protocols ?? [];

    if (typeof protocols === "undefined") {
      this.relay && _protocols.push(Protocols.Relay);
      this.store && _protocols.push(Protocols.Store);
      this.filter && _protocols.push(Protocols.Filter);
      this.lightPush && _protocols.push(Protocols.LightPush);
    }

    const codecs: string[] = [];
    if (_protocols.includes(Protocols.Relay)) {
      if (this.relay) {
        this.relay.gossipSub.multicodecs.forEach((codec: string) =>
          codecs.push(codec)
        );
      } else {
        log.error(
          "Relay codec not included in dial codec: protocol not mounted locally"
        );
      }
    }
    if (_protocols.includes(Protocols.Store)) {
      if (this.store) {
        codecs.push(this.store.multicodec);
      } else {
        log.error(
          "Store codec not included in dial codec: protocol not mounted locally"
        );
      }
    }
    if (_protocols.includes(Protocols.LightPush)) {
      if (this.lightPush) {
        codecs.push(this.lightPush.multicodec);
      } else {
        log.error(
          "Light Push codec not included in dial codec: protocol not mounted locally"
        );
      }
    }
    if (_protocols.includes(Protocols.Filter)) {
      if (this.filter) {
        codecs.push(this.filter.multicodec);
      } else {
        log.error(
          "Filter codec not included in dial codec: protocol not mounted locally"
        );
      }
    }

    const peerId = mapToPeerIdOrMultiaddr(peer);
    log.info(`Dialing to ${peerId.toString()} with protocols ${_protocols}`);
    return await this.connectionManager.rawDialPeerWithProtocols(peer, codecs);
  }

  public async start(): Promise<void> {
    if (this._nodeStateLock || this.isStarted()) return;

    this._nodeStateLock = true;

    await this.libp2p.start();
    this.peerManager.start();
    this.newPeerManager.start();
    this.health.start();
    this.lightPush?.start();

    this._nodeStateLock = false;
    this._nodeStarted = true;
  }

  public async stop(): Promise<void> {
    if (this._nodeStateLock || !this.isStarted()) return;

    this._nodeStateLock = true;

    this.lightPush?.stop();
    this.health.stop();
    this.peerManager.stop();
    this.newPeerManager.stop();
    this.connectionManager.stop();
    await this.libp2p.stop();

    this._nodeStateLock = false;
    this._nodeStarted = false;
  }

  public async getConnectedPeers(): Promise<Peer[]> {
    return this.connectionManager.getConnectedPeers();
  }

  public async waitForPeers(
    protocols?: Protocols[],
    timeoutMs?: number
  ): Promise<void> {
    return waitForRemotePeer(this, protocols, timeoutMs);
  }

  public isStarted(): boolean {
    return this._nodeStarted && this.libp2p.status === "started";
  }

  public isConnected(): boolean {
    return this.connectionManager.isConnected();
  }

  public createDecoder(params: CreateDecoderParams): IDecoder<IDecodedMessage> {
    const singleShardInfo = decoderParamsToShardInfo(
      params,
      this.networkConfig
    );

    log.info(
      `Creating Decoder with input:${JSON.stringify(params.shardInfo)}, determined:${JSON.stringify(singleShardInfo)}, expected:${JSON.stringify(this.networkConfig)}.`
    );

    if (!isShardCompatible(singleShardInfo, this.networkConfig)) {
      throw Error(`Cannot create decoder: incompatible shard configuration.`);
    }

    return createDecoder(params.contentTopic, singleShardInfo);
  }

  public createEncoder(params: CreateEncoderParams): IEncoder {
    const singleShardInfo = decoderParamsToShardInfo(
      params,
      this.networkConfig
    );

    log.info(
      `Creating Encoder with input:${JSON.stringify(params.shardInfo)}, determined:${JSON.stringify(singleShardInfo)}, expected:${JSON.stringify(this.networkConfig)}.`
    );

    if (!isShardCompatible(singleShardInfo, this.networkConfig)) {
      throw Error(`Cannot create encoder: incompatible shard configuration.`);
    }

    return createEncoder({
      contentTopic: params.contentTopic,
      ephemeral: params.ephemeral,
      pubsubTopicShardInfo: singleShardInfo
    });
  }
}<|MERGE_RESOLUTION|>--- conflicted
+++ resolved
@@ -126,18 +126,7 @@
       this.filter = new Filter({
         libp2p,
         connectionManager: this.connectionManager,
-        peerManager: this.peerManager,
-<<<<<<< HEAD
-        lightPush: this.lightPush,
-        options: options.filter
-      });
-
-      this.nextFilter = new NextFilter({
-        libp2p,
-        connectionManager: this.connectionManager,
         peerManager: this.newPeerManager,
-=======
->>>>>>> da64bd81
         options: options.filter
       });
     }
