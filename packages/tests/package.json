--- conflicted
+++ resolved
@@ -61,12 +61,8 @@
     "chai-as-promised": "^7.1.1",
     "debug": "^4.3.4",
     "dockerode": "^3.3.5",
-<<<<<<< HEAD
-    "fast-check": "^3.15.0",
     "node-localstorage": "^3.0.5",
-=======
     "fast-check": "^3.15.1",
->>>>>>> 275499c3
     "p-retry": "^6.1.0",
     "p-timeout": "^6.1.0",
     "portfinder": "^1.0.32",
