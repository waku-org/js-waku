{
  "name": "@waku/tests",
  "private": true,
  "version": "0.0.1",
  "description": "Waku tests",
  "types": "./dist/index.d.ts",
  "module": "./dist/index.js",
  "exports": {
    ".": {
      "types": "./dist/index.d.ts",
      "import": "./dist/index.js"
    }
  },
  "type": "module",
  "author": "Waku Team",
  "homepage": "https://github.com/waku-org/js-waku/tree/master/packages/tests#readme",
  "repository": {
    "type": "git",
    "url": "https://github.com/waku-org/js-waku.git"
  },
  "bugs": {
    "url": "https://github.com/waku-org/js-waku/issues"
  },
  "license": "MIT OR Apache-2.0",
  "keywords": [
    "waku",
    "decentralized",
    "secure",
    "communication",
    "web3",
    "ethereum",
    "dapps",
    "privacy"
  ],
  "scripts": {
    "build": "run-s build:**",
    "build:esm": "tsc",
    "fix": "run-s fix:*",
    "fix:lint": "eslint src tests --fix",
    "check": "run-s check:*",
    "check:lint": "eslint src tests",
    "check:spelling": "cspell \"{README.md,{tests,src}/**/*.ts}\"",
    "check:tsc": "tsc -p tsconfig.dev.json",
    "test": "run-s test:*",
    "test:node": "node ./src/run-tests.js \"tests/**/!(*.optional).spec.ts\"",
    "test:optional": "node ./src/run-tests.js \"tests/**/@(*.optional).spec.ts\"",
    "reset-hard": "git clean -dfx -e .idea && git reset --hard && npm i && npm run build"
  },
  "engines": {
    "node": ">=16"
  },
  "dependencies": {
    "@libp2p/interface-compliance-tests": "^4.0.5",
    "@libp2p/peer-id": "^3.0.2",
    "@waku/core": "*",
    "@waku/enr": "*",
    "@waku/interfaces": "*",
    "@waku/utils": "*",
    "app-root-path": "^3.1.0",
    "chai-as-promised": "^7.1.1",
    "debug": "^4.3.4",
    "dockerode": "^3.3.5",
    "p-timeout": "^6.1.0",
    "portfinder": "^1.0.32",
    "sinon": "^15.2.0",
    "tail": "^2.2.6"
  },
  "devDependencies": {
    "@libp2p/bootstrap": "^9.0.2",
    "@types/chai": "^4.3.5",
    "@types/dockerode": "^3.3.19",
    "@types/mocha": "^10.0.1",
    "@types/sinon": "^10.0.16",
    "@types/tail": "^2.2.1",
    "@typescript-eslint/eslint-plugin": "^5.57.0",
    "@typescript-eslint/parser": "^5.62.0",
    "@waku/dns-discovery": "*",
    "@waku/message-encryption": "*",
    "@waku/peer-exchange": "*",
    "@waku/sdk": "*",
    "aegir": "^40.0.11",
    "chai": "^4.3.7",
    "cspell": "^7.3.2",
    "datastore-core": "^9.2.2",
<<<<<<< HEAD
=======
    "cspell": "^7.3.2",
>>>>>>> 78114c7f
    "debug": "^4.3.4",
    "interface-datastore": "^8.2.3",
    "libp2p": "^0.46.8",
    "mocha": "^10.2.0",
    "npm-run-all": "^4.1.5",
    "typescript": "^5.0.4"
  }
}<|MERGE_RESOLUTION|>--- conflicted
+++ resolved
@@ -82,10 +82,6 @@
     "chai": "^4.3.7",
     "cspell": "^7.3.2",
     "datastore-core": "^9.2.2",
-<<<<<<< HEAD
-=======
-    "cspell": "^7.3.2",
->>>>>>> 78114c7f
     "debug": "^4.3.4",
     "interface-datastore": "^8.2.3",
     "libp2p": "^0.46.8",
