import { exec, spawn } from "child_process";
import { promisify } from "util";

const execAsync = promisify(exec);

const WAKUNODE_IMAGE =
  process.env.WAKUNODE_IMAGE || "statusteam/nim-waku:v0.18.0";

async function main() {
  try {
    await execAsync(`docker inspect ${WAKUNODE_IMAGE}`);
    console.log("Using local image");
  } catch (error) {
    console.log("Pulling image...");
    await execAsync(`docker pull ${WAKUNODE_IMAGE}`);
    console.log("Image pulled");
  }

  // Run mocha tests
  const mocha = spawn(
    "npx",
    [
      "mocha",
      "--require",
      "ts-node/register",
      "--project",
      "./tsconfig.dev.json",
      ...process.argv.slice(2)
    ],
    {
<<<<<<< HEAD
      stdio: "inherit",
=======
      stdio: "inherit"
>>>>>>> ff3ffdd1
    }
  );

  mocha.on("error", (error) => {
    console.log(`Error running mocha tests: ${error.message}`);
    process.exit(1);
  });

  mocha.on("exit", (code) => {
    console.log(`Mocha tests exited with code ${code}`);
    process.exit(code || 0);
  });
}

main().catch((error) => {
  console.log(error);
  process.exit(1);
});<|MERGE_RESOLUTION|>--- conflicted
+++ resolved
@@ -28,11 +28,7 @@
       ...process.argv.slice(2)
     ],
     {
-<<<<<<< HEAD
-      stdio: "inherit",
-=======
       stdio: "inherit"
->>>>>>> ff3ffdd1
     }
   );
 
