export interface Args {
  staticnode?: string;
  nat?: "none";
  listenAddress?: string;
  relay?: boolean;
  rest?: boolean;
  restAdmin?: boolean;
  nodekey?: string;
  portsShift?: number;
  logLevel?: LogLevel;
  lightpush?: boolean;
  filter?: boolean;
  store?: boolean;
  peerExchange?: boolean;
  discv5Discovery?: boolean;
  storeMessageDbUrl?: string;
  pubsubTopic?: Array<string>;
<<<<<<< HEAD
  contentTopic?: Array<string>;
  rpcPrivate?: boolean;
=======
>>>>>>> 8eb5703a
  websocketSupport?: boolean;
  tcpPort?: number;
  restPort?: number;
  websocketPort?: number;
  discv5BootstrapNode?: string;
  discv5UdpPort?: number;
  // `legacyFilter` is required to enable filter v1 with go-waku
  legacyFilter?: boolean;
  clusterId?: number;
}

export interface Ports {
  tcpPort: number;
  websocketPort: number;
  restPort: number;
  discv5UdpPort: number;
}

export enum LogLevel {
  Error = "ERROR",
  Info = "INFO",
  Warn = "WARN",
  Debug = "DEBUG",
  Trace = "TRACE",
  Notice = "NOTICE",
  Fatal = "FATAL"
}

export interface KeyPair {
  privateKey: string;
  publicKey: string;
}

export interface MessageRpcQuery {
  payload: string; // Hex encoded data string without `0x` prefix.
  contentTopic?: string;
  timestamp?: bigint; // Unix epoch time in nanoseconds as a 64-bits integer value.
}

export interface MessageRpcResponse {
  payload: string;
  contentTopic?: string;
  version?: number;
  timestamp?: bigint; // Unix epoch time in nanoseconds as a 64-bits integer value.
  ephemeral?: boolean;
}<|MERGE_RESOLUTION|>--- conflicted
+++ resolved
@@ -15,11 +15,7 @@
   discv5Discovery?: boolean;
   storeMessageDbUrl?: string;
   pubsubTopic?: Array<string>;
-<<<<<<< HEAD
   contentTopic?: Array<string>;
-  rpcPrivate?: boolean;
-=======
->>>>>>> 8eb5703a
   websocketSupport?: boolean;
   tcpPort?: number;
   restPort?: number;
