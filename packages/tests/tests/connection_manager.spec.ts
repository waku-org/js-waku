import { CustomEvent } from "@libp2p/interfaces/events";
import { createSecp256k1PeerId } from "@libp2p/peer-id-factory";
import { EPeersByDiscoveryEvents, LightNode, Tags } from "@waku/interfaces";
import { createLightNode } from "@waku/sdk";
import { expect } from "chai";
import sinon, { SinonSpy, SinonStub } from "sinon";

import { delay } from "../dist/delay.js";

const TEST_TIMEOUT = 10_000;
const DELAY_MS = 1_000;

describe("ConnectionManager", function () {
  let waku: LightNode;

  beforeEach(async function () {
    waku = await createLightNode();
  });

  afterEach(async () => {
    await waku.stop();
  });

  describe("Events", () => {
    describe("peer:discovery", () => {
      it("should emit `peer:discovery:bootstrap` event when a peer is discovered", async function () {
        this.timeout(TEST_TIMEOUT);

        const peerIdBootstrap = await createSecp256k1PeerId();

        await waku.libp2p.peerStore.save(peerIdBootstrap, {
          tags: {
            [Tags.BOOTSTRAP]: {
              value: 50,
              ttl: 1200000
            }
          }
        });

        const peerDiscoveryBootstrap = new Promise<boolean>((resolve) => {
          waku.connectionManager.addEventListener(
            EPeersByDiscoveryEvents.PEER_DISCOVERY_BOOTSTRAP,
            ({ detail: receivedPeerId }) => {
              resolve(receivedPeerId.toString() === peerIdBootstrap.toString());
            }
          );
        });

        waku.libp2p.dispatchEvent(
          new CustomEvent("peer", { detail: await createSecp256k1PeerId() })
        );

        expect(await peerDiscoveryBootstrap).to.eq(true);
      });

      it("should emit `peer:discovery:peer-exchange` event when a peer is discovered", async function () {
        const peerIdPx = await createSecp256k1PeerId();

        await waku.libp2p.peerStore.save(peerIdPx, {
          tags: {
            [Tags.PEER_EXCHANGE]: {
              value: 50,
              ttl: 1200000
            }
          }
        });

        const peerDiscoveryPeerExchange = new Promise<boolean>((resolve) => {
          waku.connectionManager.addEventListener(
            EPeersByDiscoveryEvents.PEER_DISCOVERY_PEER_EXCHANGE,
            ({ detail: receivedPeerId }) => {
              resolve(receivedPeerId.toString() === peerIdPx.toString());
            }
          );
        });

        waku.libp2p.dispatchEvent(
          new CustomEvent("peer", { detail: peerIdPx })
        );

        expect(await peerDiscoveryPeerExchange).to.eq(true);
      });
    });

    describe("peer:connect", () => {
      it("should emit `peer:connected:bootstrap` event when a peer is connected", async function () {
        this.timeout(TEST_TIMEOUT);

        const peerIdBootstrap = await createSecp256k1PeerId();

        await waku.libp2p.peerStore.save(peerIdBootstrap, {
          tags: {
            [Tags.BOOTSTRAP]: {
              value: 50,
              ttl: 1200000
            }
          }
        });

        const peerConnectedBootstrap = new Promise<boolean>((resolve) => {
          waku.connectionManager.addEventListener(
            EPeersByDiscoveryEvents.PEER_CONNECT_BOOTSTRAP,
            ({ detail: receivedPeerId }) => {
              resolve(receivedPeerId.toString() === peerIdBootstrap.toString());
            }
          );
        });

        waku.libp2p.dispatchEvent(
          new CustomEvent("peer:connect", { detail: peerIdBootstrap })
        );

        expect(await peerConnectedBootstrap).to.eq(true);
      });
      it("should emit `peer:connected:peer-exchange` event when a peer is connected", async function () {
        const peerIdPx = await createSecp256k1PeerId();

        await waku.libp2p.peerStore.save(peerIdPx, {
          tags: {
            [Tags.PEER_EXCHANGE]: {
              value: 50,
              ttl: 1200000
            }
          }
        });

        const peerConnectedPeerExchange = new Promise<boolean>((resolve) => {
          waku.connectionManager.addEventListener(
            EPeersByDiscoveryEvents.PEER_CONNECT_PEER_EXCHANGE,
            ({ detail: receivedPeerId }) => {
              resolve(receivedPeerId.toString() === peerIdPx.toString());
            }
          );
        });

        waku.libp2p.dispatchEvent(
          new CustomEvent("peer:connect", { detail: peerIdPx })
        );

        expect(await peerConnectedPeerExchange).to.eq(true);
      });
    });
  });

  describe("Dials", () => {
    let dialPeerStub: SinonStub;
    let getConnectionsStub: SinonStub;
    let getTagNamesForPeerStub: SinonStub;
    let waku: LightNode;

    this.beforeEach(async function () {
      waku = await createLightNode();
    });

    afterEach(async () => {
      await waku.stop();
      sinon.restore();
    });

    describe("attemptDial method", function () {
      let attemptDialSpy: SinonSpy;

      beforeEach(function () {
        attemptDialSpy = sinon.spy(
          waku.connectionManager as any,
          "attemptDial"
        );
      });

      afterEach(function () {
        attemptDialSpy.restore();
      });

      it("should be called on all `peer:discovery` events", async function () {
        this.timeout(TEST_TIMEOUT);

        const totalPeerIds = 5;
        for (let i = 1; i <= totalPeerIds; i++) {
          waku.libp2p.dispatchEvent(
            new CustomEvent("peer:discovery", { detail: `peer-id-${i}` })
          );
        }

        // add delay to allow async function calls within attemptDial to finish
        await delay(100);

        expect(attemptDialSpy.callCount).to.equal(
          totalPeerIds,
          "attemptDial should be called once for each peer:discovery event"
        );
      });
    });

    describe("dialPeer method", function () {
      beforeEach(function () {
        getConnectionsStub = sinon.stub(
          (waku.connectionManager as any).libp2p,
          "getConnections"
        );
        getTagNamesForPeerStub = sinon.stub(
          waku.connectionManager as any,
          "getTagNamesForPeer"
        );
        dialPeerStub = sinon.stub(waku.connectionManager as any, "dialPeer");
      });

      afterEach(function () {
        dialPeerStub.restore();
        getTagNamesForPeerStub.restore();
        getConnectionsStub.restore();
      });

      describe("For bootstrap peers", function () {
        it("should be called for bootstrap peers", async function () {
          this.timeout(TEST_TIMEOUT);

          // simulate that the peer is not connected
          getConnectionsStub.returns([]);

          // simulate that the peer is a bootstrap peer
          getTagNamesForPeerStub.resolves([Tags.BOOTSTRAP]);

          const bootstrapPeer = await createSecp256k1PeerId();

          // emit a peer:discovery event
          waku.libp2p.dispatchEvent(
            new CustomEvent("peer:discovery", { detail: bootstrapPeer })
          );

          // wait for the async function calls within attemptDial to finish
          await delay(DELAY_MS);

          // check that dialPeer was called once
          expect(dialPeerStub.callCount).to.equal(
            1,
            "dialPeer should be called for bootstrap peers"
          );
        });

        it("should not be called more than DEFAULT_MAX_BOOTSTRAP_PEERS_ALLOWED times for bootstrap peers", async function () {
          this.timeout(TEST_TIMEOUT);

          // simulate that the peer is not connected
          getConnectionsStub.returns([]);

          // simulate that the peer is a bootstrap peer
          getTagNamesForPeerStub.resolves([Tags.BOOTSTRAP]);

          // emit first peer:discovery event
          waku.libp2p.dispatchEvent(
            new CustomEvent("peer:discovery", { detail: "bootstrap-peer" })
          );
          await delay(500);

          // simulate that the peer is connected
          getConnectionsStub.returns([{ tags: [{ name: Tags.BOOTSTRAP }] }]);

          // emit multiple peer:discovery events
          const totalBootstrapPeers = 5;
          for (let i = 1; i <= totalBootstrapPeers; i++) {
            await delay(500);
            waku.libp2p.dispatchEvent(
              new CustomEvent("peer:discovery", {
<<<<<<< HEAD
                detail: await createSecp256k1PeerId(),
=======
                detail: await createSecp256k1PeerId()
>>>>>>> ff3ffdd1
              })
            );
          }

          // check that dialPeer was called only once
          expect(dialPeerStub.callCount).to.equal(
            1,
            "dialPeer should not be called more than once for bootstrap peers"
          );
        });
      });

      describe("For peer-exchange peers", function () {
        it("should be called for peers with PEER_EXCHANGE tags", async function () {
          this.timeout(TEST_TIMEOUT);

          // simulate that the peer is not connected
          getConnectionsStub.returns([]);

          // simulate that the peer has a PEER_EXCHANGE tag
          getTagNamesForPeerStub.resolves([Tags.PEER_EXCHANGE]);

          const pxPeer = await createSecp256k1PeerId();

          // emit a peer:discovery event
          waku.libp2p.dispatchEvent(
            new CustomEvent("peer:discovery", { detail: pxPeer })
          );

          // wait for the async function calls within attemptDial to finish
          await delay(DELAY_MS);

          // check that dialPeer was called once
          expect(dialPeerStub.callCount).to.equal(
            1,
            "dialPeer should be called for peers with PEER_EXCHANGE tags"
          );
        });

        it("should be called for every peer with PEER_EXCHANGE tags", async function () {
          this.timeout(TEST_TIMEOUT);

          // simulate that the peer is not connected
          getConnectionsStub.returns([]);

          // simulate that the peer has a PEER_EXCHANGE tag
          getTagNamesForPeerStub.resolves([Tags.PEER_EXCHANGE]);

          // emit multiple peer:discovery events
          const totalPxPeers = 5;
          for (let i = 0; i < totalPxPeers; i++) {
            waku.libp2p.dispatchEvent(
              new CustomEvent("peer:discovery", {
<<<<<<< HEAD
                detail: await createSecp256k1PeerId(),
=======
                detail: await createSecp256k1PeerId()
>>>>>>> ff3ffdd1
              })
            );
            await delay(500);
          }

          // check that dialPeer was called for each peer with PEER_EXCHANGE tags
          expect(dialPeerStub.callCount).to.equal(totalPxPeers);
        });
      });
    });
  });
});<|MERGE_RESOLUTION|>--- conflicted
+++ resolved
@@ -261,11 +261,7 @@
             await delay(500);
             waku.libp2p.dispatchEvent(
               new CustomEvent("peer:discovery", {
-<<<<<<< HEAD
-                detail: await createSecp256k1PeerId(),
-=======
                 detail: await createSecp256k1PeerId()
->>>>>>> ff3ffdd1
               })
             );
           }
@@ -319,11 +315,7 @@
           for (let i = 0; i < totalPxPeers; i++) {
             waku.libp2p.dispatchEvent(
               new CustomEvent("peer:discovery", {
-<<<<<<< HEAD
-                detail: await createSecp256k1PeerId(),
-=======
                 detail: await createSecp256k1PeerId()
->>>>>>> ff3ffdd1
               })
             );
             await delay(500);
