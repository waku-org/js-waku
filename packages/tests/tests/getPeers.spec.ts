--- conflicted
+++ resolved
@@ -74,11 +74,7 @@
     expect(peers.length).to.be.greaterThan(0);
   });
 
-<<<<<<< HEAD
-  it("same cluster, different shard: nodes connect", async function () {
-=======
   it("same cluster, different shard: nodes don't connect", async function () {
->>>>>>> 49c39682
     this.timeout(15000);
 
     const shardInfo1: ShardInfo = {
