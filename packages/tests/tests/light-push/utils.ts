import { createEncoder, waitForRemotePeer } from "@waku/core";
import { LightNode, Protocols } from "@waku/interfaces";
import { createLightNode, utf8ToBytes } from "@waku/sdk";
import debug from "debug";

import { makeLogFileName, NimGoNode, NOISE_KEY_1 } from "../../src/index.js";

// Constants for test configuration.
export const log = debug("waku:test:lightpush");
export const TestContentTopic = "/test/1/waku-light-push/utf8";
export const TestEncoder = createEncoder({ contentTopic: TestContentTopic });
export const messageText = "Light Push works!";
export const messagePayload = { payload: utf8ToBytes(messageText) };

export async function runNodes(
  context: Mocha.Context,
  pubSubTopics: string[]
): Promise<[NimGoNode, LightNode]> {
  const nwaku = new NimGoNode(makeLogFileName(context));
<<<<<<< HEAD
  await nwaku.startWithRetries({
    lightpush: true,
    relay: true,
    ...nwakuOptional
  });
=======
  await nwaku.startWithRetries(
    { lightpush: true, relay: true, topic: pubSubTopics },
    { retries: 3 }
  );
>>>>>>> f1d8d609

  let waku: LightNode | undefined;
  try {
    waku = await createLightNode({
      pubSubTopics: pubSubTopics,
      staticNoiseKey: NOISE_KEY_1
    });
    await waku.start();
  } catch (error) {
    log("jswaku node failed to start:", error);
  }

  if (waku) {
    await waku.dial(await nwaku.getMultiaddrWithId());
    await waitForRemotePeer(waku, [Protocols.LightPush]);
    await nwaku.ensureSubscriptions(pubSubTopics);
    return [nwaku, waku];
  } else {
    throw new Error("Failed to initialize waku");
  }
}<|MERGE_RESOLUTION|>--- conflicted
+++ resolved
@@ -17,18 +17,10 @@
   pubSubTopics: string[]
 ): Promise<[NimGoNode, LightNode]> {
   const nwaku = new NimGoNode(makeLogFileName(context));
-<<<<<<< HEAD
-  await nwaku.startWithRetries({
-    lightpush: true,
-    relay: true,
-    ...nwakuOptional
-  });
-=======
   await nwaku.startWithRetries(
     { lightpush: true, relay: true, topic: pubSubTopics },
     { retries: 3 }
   );
->>>>>>> f1d8d609
 
   let waku: LightNode | undefined;
   try {
