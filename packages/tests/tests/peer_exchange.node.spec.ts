import { bootstrap } from "@libp2p/bootstrap";
import tests from "@libp2p/interface-peer-discovery-compliance-tests";
import {
  Fleet,
  getPredefinedBootstrapNodes,
} from "@waku/core/lib/predefined_bootstrap_nodes";
import type { LightNode, PeerInfo } from "@waku/interfaces";
import {
  PeerExchangeCodec,
  PeerExchangeDiscovery,
  WakuPeerExchange,
  wakuPeerExchangeDiscovery,
} from "@waku/peer-exchange";
import { createLightNode, Libp2pComponents } from "@waku/sdk";
import { expect } from "chai";

import { delay } from "../src/delay.js";
import { makeLogFileName } from "../src/log_file.js";
import { NimGoNode } from "../src/node/node.js";

describe("Peer Exchange", () => {
  describe("Auto Discovery", function () {
    let waku: LightNode;

<<<<<<< HEAD
  it("Auto discovery", async function () {
    // skipping in CI as this test demonstrates Peer Exchange working with the test fleet
    // but not with locally run nwaku nodes
    if (process.env.CI) {
      this.skip();
    }

    this.timeout(55_000);

    waku = await createLightNode({
      libp2p: {
        peerDiscovery: [
          bootstrap({ list: getPredefinedBootstrapNodes(Fleet.Test, 3) }),
          wakuPeerExchangeDiscovery(),
        ],
      },
=======
    afterEach(async function () {
      await waku?.stop();
>>>>>>> 376bcf2a
    });

    it("connection with fleet nodes", async function () {
      // skipping in CI as this test demonstrates Peer Exchange working with the test fleet
      // but not with locally run nwaku nodes
      if (process.env.CI) {
        this.skip();
      }

      this.timeout(50_000);

<<<<<<< HEAD
    const foundPxPeer = await new Promise<boolean>((resolve) => {
      const testNodes = getPredefinedBootstrapNodes(Fleet.Test, 3);
      waku.libp2p.addEventListener("peer:discovery", (event) => {
        const peerId = event.detail.id.toString();
        const isBootstrapNode = testNodes.find((n) => n.includes(peerId));
        if (!isBootstrapNode) {
          resolve(true);
        }
=======
      waku = await createLightNode({
        libp2p: {
          peerDiscovery: [
            bootstrap({ list: getPredefinedBootstrapNodes(Fleet.Test, 3) }),
            wakuPeerExchangeDiscovery(),
          ],
        },
      });

      await waku.start();

      const foundPxPeer = await new Promise<boolean>((resolve) => {
        const testNodes = getPredefinedBootstrapNodes(Fleet.Test, 3);
        waku.libp2p.addEventListener("peer:discovery", (evt) => {
          const { multiaddrs } = evt.detail;
          multiaddrs.forEach((ma) => {
            const isBootstrapNode = testNodes.find((n) => n === ma.toString());
            if (!isBootstrapNode) {
              resolve(true);
            }
          });
        });
>>>>>>> 376bcf2a
      });

      expect(foundPxPeer).to.be.true;
    });
  });

  describe("Locally Run Nodes", () => {
    let waku: LightNode;
    let nwaku1: NimGoNode;
    let nwaku2: NimGoNode;

    beforeEach(async function () {
      nwaku1 = new NimGoNode(makeLogFileName(this) + "1");
      nwaku2 = new NimGoNode(makeLogFileName(this) + "2");
    });

    afterEach(async function () {
      this.timeout(10_000);
      await nwaku1?.stop();
      await nwaku2?.stop();
      await waku?.stop();
    });

    it("nwaku interop", async function () {
      this.timeout(55_000);

      await nwaku1.start({
        relay: true,
        discv5Discovery: true,
        peerExchange: true,
      });

      const enr = (await nwaku1.info()).enrUri;

      await nwaku2.start({
        relay: true,
        discv5Discovery: true,
        peerExchange: true,
        discv5BootstrapNode: enr,
      });

      const nwaku1PeerId = await nwaku1.getPeerId();
      const nwaku2Ma = await nwaku2.getMultiaddrWithId();

      waku = await createLightNode();
      await waku.start();
      await waku.libp2p.dialProtocol(nwaku2Ma, PeerExchangeCodec);

      // await new Promise<void>((resolve) => {
      //   waku.libp2p.addEventListener("peer:identify", (evt) => {
      //     if (evt.detail.protocols.includes(PeerExchangeCodec)) {
      //       resolve();
      //     }
      //   });
      // });

      const components = waku.libp2p.components as unknown as Libp2pComponents;
      const peerExchange = new WakuPeerExchange(components);

      const numPeersToRequest = 1;

      let peerInfos: PeerInfo[] = [];
      while (peerInfos.length <= 0) {
        peerInfos = (await peerExchange.query({
          numPeers: numPeersToRequest,
        })) as PeerInfo[];
        await delay(3000);
      }

      expect(peerInfos.length).to.be.greaterThan(0);
      expect(peerInfos.length).to.be.lessThanOrEqual(numPeersToRequest);
      expect(peerInfos[0].ENR).to.not.be.null;

      const doesPeerIdExistInResponse =
        peerInfos.find(
          ({ ENR }) => ENR?.peerInfo?.id.toString() === nwaku1PeerId.toString()
        ) !== undefined;

      expect(doesPeerIdExistInResponse).to.be.equal(true);

      expect(await waku.libp2p.peerStore.has(await nwaku2.getPeerId())).to.be
        .true;
    });
  });

  describe("Compliance Test", function () {
    this.timeout(55_000);

    let waku: LightNode;
    let nwaku1: NimGoNode;
    let nwaku2: NimGoNode;

    beforeEach(async function () {
      nwaku1 = new NimGoNode(makeLogFileName(this) + "1");
      nwaku2 = new NimGoNode(makeLogFileName(this) + "2");
    });

    tests({
      async setup() {
        await nwaku1.start({
          relay: true,
          discv5Discovery: true,
          peerExchange: true,
        });

        const enr = (await nwaku1.info()).enrUri;

        await nwaku2.start({
          relay: true,
          discv5Discovery: true,
          peerExchange: true,
          discv5BootstrapNode: enr,
        });

        waku = await createLightNode({
          libp2p: {
            peerDiscovery: [wakuPeerExchangeDiscovery()],
          },
        });
        const peerExchange = waku.libp2p.components["components"][
          "peer-discovery-0"
        ] as PeerExchangeDiscovery;

        await waku.start();
        const nwaku2Ma = await nwaku2.getMultiaddrWithId();

        await waku.libp2p.dialProtocol(nwaku2Ma, PeerExchangeCodec);

        return peerExchange;
      },
      teardown: async () => {
        await nwaku1?.stop();
        await nwaku2?.stop();
        await waku?.stop();
      },
    });
  });
});<|MERGE_RESOLUTION|>--- conflicted
+++ resolved
@@ -22,27 +22,8 @@
   describe("Auto Discovery", function () {
     let waku: LightNode;
 
-<<<<<<< HEAD
-  it("Auto discovery", async function () {
-    // skipping in CI as this test demonstrates Peer Exchange working with the test fleet
-    // but not with locally run nwaku nodes
-    if (process.env.CI) {
-      this.skip();
-    }
-
-    this.timeout(55_000);
-
-    waku = await createLightNode({
-      libp2p: {
-        peerDiscovery: [
-          bootstrap({ list: getPredefinedBootstrapNodes(Fleet.Test, 3) }),
-          wakuPeerExchangeDiscovery(),
-        ],
-      },
-=======
     afterEach(async function () {
       await waku?.stop();
->>>>>>> 376bcf2a
     });
 
     it("connection with fleet nodes", async function () {
@@ -54,16 +35,6 @@
 
       this.timeout(50_000);
 
-<<<<<<< HEAD
-    const foundPxPeer = await new Promise<boolean>((resolve) => {
-      const testNodes = getPredefinedBootstrapNodes(Fleet.Test, 3);
-      waku.libp2p.addEventListener("peer:discovery", (event) => {
-        const peerId = event.detail.id.toString();
-        const isBootstrapNode = testNodes.find((n) => n.includes(peerId));
-        if (!isBootstrapNode) {
-          resolve(true);
-        }
-=======
       waku = await createLightNode({
         libp2p: {
           peerDiscovery: [
@@ -78,15 +49,12 @@
       const foundPxPeer = await new Promise<boolean>((resolve) => {
         const testNodes = getPredefinedBootstrapNodes(Fleet.Test, 3);
         waku.libp2p.addEventListener("peer:discovery", (evt) => {
-          const { multiaddrs } = evt.detail;
-          multiaddrs.forEach((ma) => {
-            const isBootstrapNode = testNodes.find((n) => n === ma.toString());
-            if (!isBootstrapNode) {
-              resolve(true);
-            }
-          });
+          const peerId = evt.detail.id.toString();
+          const isBootstrapNode = testNodes.find((n) => n.includes(peerId));
+          if (!isBootstrapNode) {
+            resolve(true);
+          }
         });
->>>>>>> 376bcf2a
       });
 
       expect(foundPxPeer).to.be.true;
