import { bootstrap } from "@libp2p/bootstrap";
import {
  Fleet,
  getPredefinedBootstrapNodes,
} from "@waku/core/lib/predefined_bootstrap_nodes";
import { createLightNode } from "@waku/create";
import type { LightNode, PeerExchangeResponse } from "@waku/interfaces";
import {
  PeerExchangeCodec,
  WakuPeerExchange,
  wakuPeerExchangeDiscovery,
} from "@waku/peer-exchange";
import { expect } from "chai";

import { makeLogFileName } from "../src/log_file.js";
import { Nwaku } from "../src/nwaku.js";

describe("Peer Exchange", () => {
  let waku: LightNode;

  before(async function () {
    // skipping in CI as this test demonstrates Peer Exchange working with the test fleet
    // but not with locally run nwaku nodes
    if (process.env.CI) {
      this.skip();
    }
  });

  afterEach(async function () {
    !!waku && waku.stop().catch((e) => console.log("Waku failed to stop", e));
  });

  it("Auto discovery", async function () {
    this.timeout(50_000);

    waku = await createLightNode({
      libp2p: {
        peerDiscovery: [
          bootstrap({ list: getPredefinedBootstrapNodes(Fleet.Test, 3) }),
          wakuPeerExchangeDiscovery(),
        ],
      },
    });

    await waku.start();
<<<<<<< HEAD
    
    // we want to ensure that there is enough time for discv5 to discover peers
    await delay(40_000);
=======
>>>>>>> 35b27680

    const foundPxPeer = await new Promise<boolean>((resolve) => {
      const testNodes = getPredefinedBootstrapNodes(Fleet.Test, 3);
      waku.libp2p.addEventListener("peer:discovery", (evt) => {
        const { multiaddrs } = evt.detail;
        multiaddrs.forEach((ma) => {
          const isBootstrapNode = testNodes.find((n) => n === ma.toString());
          if (!isBootstrapNode) {
            resolve(true);
          }
        });
      });
    });

    expect(foundPxPeer).to.be.true;
  });

  describe("Locally run nodes", () => {
    let waku: LightNode;
    let nwaku1: Nwaku;
    let nwaku2: Nwaku;

    beforeEach(async function () {
      nwaku1 = new Nwaku(makeLogFileName(this) + "1");
      nwaku2 = new Nwaku(makeLogFileName(this) + "2");
    });

    afterEach(async function () {
      !!nwaku1 && nwaku1.stop();
      !!nwaku2 && nwaku2.stop();
      !!waku && waku.stop().catch((e) => console.log("Waku failed to stop", e));
    });

    it("nwaku interop", async function () {
      this.timeout(25_000);

      await nwaku1.start({
        discv5Discovery: true,
        peerExchange: true,
      });

      const enr = (await nwaku1.info()).enrUri;

      await nwaku2.start({
        discv5Discovery: true,
        peerExchange: true,
        discv5BootstrapNode: enr,
      });

      const nwaku1Ma = await nwaku1.getMultiaddrWithId();
      const nwaku2Ma = await nwaku2.getMultiaddrWithId();

      waku = await createLightNode();
      await waku.start();
      await waku.libp2p.dialProtocol(nwaku2Ma, PeerExchangeCodec);

      await new Promise<void>((resolve) => {
        waku.libp2p.peerStore.addEventListener("change:protocols", (evt) => {
          if (evt.detail.protocols.includes(PeerExchangeCodec)) {
            resolve();
          }
        });
      });

      await nwaku2.waitForLog("Discovered px peers via discv5", 10);

      // the ts-ignores are added ref: https://github.com/libp2p/js-libp2p-interfaces/issues/338#issuecomment-1431643645
      const peerExchange = new WakuPeerExchange({
        // eslint-disable-next-line @typescript-eslint/ban-ts-comment
        // @ts-ignore
        connectionManager: waku.libp2p.connectionManager,
        peerStore: waku.libp2p.peerStore,
        // eslint-disable-next-line @typescript-eslint/ban-ts-comment
        // @ts-ignore
        registrar: waku.libp2p.registrar,
      });

      let receivedCallback = false;

      const numPeersToRequest = 1;
      const callback = async (
        response: PeerExchangeResponse
      ): Promise<void> => {
        const doesMultiaddrExist = response.peerInfos.find(
          (peerInfo) =>
            peerInfo.ENR?.getFullMultiaddrs()?.find((multiaddr) =>
              multiaddr.equals(nwaku1Ma)
            ) !== undefined
        );

        expect(response.peerInfos.length).to.be.greaterThan(0);
        expect(response.peerInfos.length).to.be.lessThanOrEqual(
          numPeersToRequest
        );
        expect(response.peerInfos[0].ENR).to.not.be.null;

        expect(doesMultiaddrExist).to.be.equal(true);

        expect(waku.libp2p.peerStore.has(await nwaku2.getPeerId())).to.be.true;

        receivedCallback = true;
      };

      await peerExchange.query(
        {
          numPeers: numPeersToRequest,
        },
        callback
      );

      expect(receivedCallback).to.be.true;
    });
  });
});<|MERGE_RESOLUTION|>--- conflicted
+++ resolved
@@ -43,12 +43,6 @@
     });
 
     await waku.start();
-<<<<<<< HEAD
-    
-    // we want to ensure that there is enough time for discv5 to discover peers
-    await delay(40_000);
-=======
->>>>>>> 35b27680
 
     const foundPxPeer = await new Promise<boolean>((resolve) => {
       const testNodes = getPredefinedBootstrapNodes(Fleet.Test, 3);
