--- conflicted
+++ resolved
@@ -1,32 +1,19 @@
 import { bootstrap } from "@libp2p/bootstrap";
-<<<<<<< HEAD
 import tests from "@libp2p/interface-peer-discovery-compliance-tests";
-import { waitForRemotePeer } from "@waku/core";
-=======
->>>>>>> 1b415690
 import {
   Fleet,
   getPredefinedBootstrapNodes,
 } from "@waku/core/lib/predefined_bootstrap_nodes";
 import { createLightNode } from "@waku/create";
 import type { LightNode, PeerExchangeResponse } from "@waku/interfaces";
-<<<<<<< HEAD
-import { Protocols } from "@waku/interfaces";
-import {
-  PeerExchangeDiscovery,
-=======
 import {
   PeerExchangeCodec,
+  PeerExchangeDiscovery,
   WakuPeerExchange,
->>>>>>> 1b415690
   wakuPeerExchangeDiscovery,
 } from "@waku/peer-exchange";
 import { expect } from "chai";
 
-<<<<<<< HEAD
-import { delay } from "../src/delay.js";
-=======
->>>>>>> 1b415690
 import { makeLogFileName } from "../src/log_file.js";
 import { Nwaku } from "../src/nwaku.js";
 
@@ -172,87 +159,7 @@
     });
   });
 
-  describe("Locally run nodes", () => {
-    let waku: LightNode;
-    let nwaku1: Nwaku;
-    let nwaku2: Nwaku;
-
-    beforeEach(async function () {
-      nwaku1 = new Nwaku(makeLogFileName(this) + "1");
-      nwaku2 = new Nwaku(makeLogFileName(this) + "2");
-    });
-
-    afterEach(async function () {
-      !!nwaku1 && nwaku1.stop();
-      !!nwaku2 && nwaku2.stop();
-      !!waku && waku.stop().catch((e) => console.log("Waku failed to stop", e));
-    });
-
-    it("nwaku interop", async function () {
-      this.timeout(25_000);
-
-      await nwaku1.start({
-        discv5Discovery: true,
-        peerExchange: true,
-      });
-
-      const enr = (await nwaku1.info()).enrUri;
-
-      await nwaku2.start({
-        discv5Discovery: true,
-        peerExchange: true,
-        discv5BootstrapNode: enr,
-      });
-
-      const nwaku1Ma = await nwaku1.getMultiaddrWithId();
-      const nwaku2Ma = await nwaku2.getMultiaddrWithId();
-
-      waku = await createLightNode();
-      await waku.start();
-      await waku.dial(nwaku2Ma);
-
-      await waitForRemotePeer(waku, [Protocols.PeerExchange]);
-
-      await nwaku2.waitForLog("Discovered px peers via discv5", 1);
-
-      let receivedCallback = false;
-
-      const numPeersToRequest = 1;
-      const callback = async (
-        response: PeerExchangeResponse
-      ): Promise<void> => {
-        const doesMultiaddrExist = response.peerInfos.find(
-          (peerInfo) =>
-            peerInfo.ENR?.getFullMultiaddrs()?.find((multiaddr) =>
-              multiaddr.equals(nwaku1Ma)
-            ) !== undefined
-        );
-
-        expect(response.peerInfos.length).to.be.greaterThan(0);
-        expect(response.peerInfos.length).to.be.lessThanOrEqual(
-          numPeersToRequest
-        );
-        expect(response.peerInfos[0].ENR).to.not.be.null;
-
-        expect(doesMultiaddrExist).to.be.equal(true);
-
-        expect(waku.libp2p.peerStore.has(await nwaku2.getPeerId())).to.be.true;
-
-        receivedCallback = true;
-      };
-
-      await waku.peerExchange.query(
-        {
-          numPeers: numPeersToRequest,
-        },
-        callback
-      );
-
-      expect(receivedCallback).to.be.true;
-    });
-  });
-
-  describe.only("compliance test", async function () {
+  describe("compliance test", async function () {
     this.timeout(25_000);
 
     let waku: LightNode;
@@ -283,10 +190,30 @@
 
         setTimeout(async () => {
           await waku.dial(nwaku2Ma);
-          await waitForRemotePeer(waku, [Protocols.PeerExchange]);
+          await new Promise<void>((resolve) => {
+            waku.libp2p.peerStore.addEventListener(
+              "change:protocols",
+              (evt) => {
+                if (evt.detail.protocols.includes(PeerExchangeCodec)) {
+                  resolve();
+                }
+              }
+            );
+          });
         }, 1000);
 
-        return new PeerExchangeDiscovery(waku.libp2p);
+        // the ts-ignores are added ref: https://github.com/libp2p/js-libp2p-interfaces/issues/338#issuecomment-1431643645
+        const components = {
+          // eslint-disable-next-line @typescript-eslint/ban-ts-comment
+          // @ts-ignore
+          connectionManager: waku.libp2p.connectionManager,
+          peerStore: waku.libp2p.peerStore,
+          // eslint-disable-next-line @typescript-eslint/ban-ts-comment
+          // @ts-ignore
+          registrar: waku.libp2p.registrar,
+        };
+
+        return new PeerExchangeDiscovery(components);
       },
       teardown: async () => {
         !!nwaku1 && nwaku1.stop();
