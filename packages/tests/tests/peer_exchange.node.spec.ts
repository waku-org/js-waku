--- conflicted
+++ resolved
@@ -35,23 +35,11 @@
 
     await delay(10000);
 
-<<<<<<< HEAD
     const enr = (await nwaku1.info()).enrUri;
     console.log({ enr });
-=======
-    const nwaku2Enr = (await nwaku2.info()).enrUri;
-
-    if (!nwaku2Enr) {
-      throw new Error("No ENR");
-    }
->>>>>>> 4a32c1e5
 
     await nwaku2.start({
       discv5Discovery: true,
-<<<<<<< HEAD
-=======
-      discv5BootstrapNode: nwaku2Enr,
->>>>>>> 4a32c1e5
     });
     console.log("nwaku2 started");
 
@@ -59,7 +47,6 @@
 
     await nwaku3.start({
       discv5Discovery: true,
-<<<<<<< HEAD
     });
     console.log("nwaku3 started");
 
@@ -68,9 +55,6 @@
     waku = await createFullNode({
       staticNoiseKey: NOISE_KEY_1,
       libp2p: { addresses: { listen: ["/ip4/0.0.0.0/tcp/0/ws"] } },
-=======
-      discv5BootstrapNode: nwaku2Enr,
->>>>>>> 4a32c1e5
     });
 
     console.log("created light node");
@@ -79,11 +63,7 @@
 
     await delay(1000);
 
-<<<<<<< HEAD
-    const mulltiaddr = await nwaku1.getMultiaddrWithId();
-=======
-    const multiaddr = await nwaku2.getMultiaddrWithId();
->>>>>>> 4a32c1e5
+    const multiaddr = await nwaku1.getMultiaddrWithId();
 
     await waku.dial(multiaddr, [Protocols.PeerExchange]);
     console.log("dialed");
