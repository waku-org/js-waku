import { bootstrap } from "@libp2p/bootstrap";
import type { PeerId } from "@libp2p/interface/peer-id";
import { wakuPeerExchangeDiscovery } from "@waku/peer-exchange";
import { createLightNode, LightNode, Tags } from "@waku/sdk";
import chai, { expect } from "chai";
import chaiAsPromised from "chai-as-promised";
import Sinon, { SinonSpy } from "sinon";

import { delay } from "../../src/delay.js";
import { makeLogFileName } from "../../src/log_file.js";
import { NimGoNode } from "../../src/node/node.js";
import { tearDownNodes } from "../../src/teardown.js";

chai.use(chaiAsPromised);

describe("Static Sharding: Peer Management", function () {
  describe("Peer Exchange", function () {
    let waku: LightNode;
    let nwaku1: NimGoNode;
    let nwaku2: NimGoNode;
    let nwaku3: NimGoNode;

    let dialPeerSpy: SinonSpy;

    beforeEach(async function () {
      this.timeout(15000);
      nwaku1 = new NimGoNode(makeLogFileName(this) + "1");
      nwaku2 = new NimGoNode(makeLogFileName(this) + "2");
      nwaku3 = new NimGoNode(makeLogFileName(this) + "3");
    });

    afterEach(async function () {
<<<<<<< HEAD
      this.timeout(5_000);
      await nwaku1?.stop();
      await nwaku2?.stop();
      await nwaku3?.stop();
      !!waku && waku.stop().catch((e) => console.log("Waku failed to stop", e));

      dialPeerSpy && dialPeerSpy.restore();
=======
      this.timeout(15000);
      await tearDownNodes([nwaku1, nwaku2, nwaku3], waku);
      attemptDialSpy && attemptDialSpy.restore();
>>>>>>> d39d4507
    });

    it("all px service nodes subscribed to the shard topic should be dialed", async function () {
      this.timeout(100_000);

      const pubSubTopics = ["/waku/2/rs/18/2"];

      await nwaku1.start({
        topic: pubSubTopics,
        discv5Discovery: true,
        peerExchange: true,
        relay: true
      });

      const enr1 = (await nwaku1.info()).enrUri;

      await nwaku2.start({
        topic: pubSubTopics,
        discv5Discovery: true,
        peerExchange: true,
        discv5BootstrapNode: enr1,
        relay: true
      });

      const enr2 = (await nwaku2.info()).enrUri;

      await nwaku3.start({
        topic: pubSubTopics,
        discv5Discovery: true,
        peerExchange: true,
        discv5BootstrapNode: enr2,
        relay: true
      });
      const nwaku3Ma = await nwaku3.getMultiaddrWithId();

      waku = await createLightNode({
        pubSubTopics,
        libp2p: {
          peerDiscovery: [
            bootstrap({ list: [nwaku3Ma.toString()] }),
            wakuPeerExchangeDiscovery()
          ]
        }
      });

      await waku.start();

      dialPeerSpy = Sinon.spy((waku as any).connectionManager, "dialPeer");

      const pxPeersDiscovered = new Set<PeerId>();

      await new Promise<void>((resolve) => {
        waku.libp2p.addEventListener("peer:discovery", (evt) => {
          return void (async () => {
            const peerId = evt.detail.id;
            const peer = await waku.libp2p.peerStore.get(peerId);
            const tags = Array.from(peer.tags.keys());
            if (tags.includes(Tags.PEER_EXCHANGE)) {
              pxPeersDiscovered.add(peerId);
              if (pxPeersDiscovered.size === 2) {
                resolve();
              }
            }
          })();
        });
      });

      await delay(1000);

      expect(dialPeerSpy.callCount).to.equal(3);
    });

    it("px service nodes not subscribed to the shard should not be dialed", async function () {
      this.timeout(100_000);
      const pubSubTopicsToDial = ["/waku/2/rs/18/2"];
      const pubSubTopicsToIgnore = ["/waku/2/rs/18/3"];

      // this service node is not subscribed to the shard
      await nwaku1.start({
        topic: pubSubTopicsToIgnore,
        relay: true,
        discv5Discovery: true,
        peerExchange: true
      });

      const enr1 = (await nwaku1.info()).enrUri;

      await nwaku2.start({
        topic: pubSubTopicsToDial,
        relay: true,
        discv5Discovery: true,
        peerExchange: true,
        discv5BootstrapNode: enr1
      });

      const enr2 = (await nwaku2.info()).enrUri;

      await nwaku3.start({
        relay: true,
        discv5Discovery: true,
        peerExchange: true,
        discv5BootstrapNode: enr2
      });
      const nwaku3Ma = await nwaku3.getMultiaddrWithId();

      waku = await createLightNode({
        pubSubTopics: pubSubTopicsToDial,
        libp2p: {
          peerDiscovery: [
            bootstrap({ list: [nwaku3Ma.toString()] }),
            wakuPeerExchangeDiscovery()
          ]
        }
      });

      dialPeerSpy = Sinon.spy((waku as any).connectionManager, "dialPeer");

      await waku.start();

      const pxPeersDiscovered = new Set<PeerId>();

      await new Promise<void>((resolve) => {
        waku.libp2p.addEventListener("peer:discovery", (evt) => {
          return void (async () => {
            const peerId = evt.detail.id;
            const peer = await waku.libp2p.peerStore.get(peerId);
            const tags = Array.from(peer.tags.keys());
            if (tags.includes(Tags.PEER_EXCHANGE)) {
              pxPeersDiscovered.add(peerId);
              if (pxPeersDiscovered.size === 1) {
                resolve();
              }
            }
          })();
        });
      });

      await delay(1000);
      expect(dialPeerSpy.callCount).to.equal(2);
    });
  });
});<|MERGE_RESOLUTION|>--- conflicted
+++ resolved
@@ -30,19 +30,9 @@
     });
 
     afterEach(async function () {
-<<<<<<< HEAD
-      this.timeout(5_000);
-      await nwaku1?.stop();
-      await nwaku2?.stop();
-      await nwaku3?.stop();
-      !!waku && waku.stop().catch((e) => console.log("Waku failed to stop", e));
-
-      dialPeerSpy && dialPeerSpy.restore();
-=======
       this.timeout(15000);
       await tearDownNodes([nwaku1, nwaku2, nwaku3], waku);
-      attemptDialSpy && attemptDialSpy.restore();
->>>>>>> d39d4507
+      dialPeerSpy && dialPeerSpy.restore();
     });
 
     it("all px service nodes subscribed to the shard topic should be dialed", async function () {
