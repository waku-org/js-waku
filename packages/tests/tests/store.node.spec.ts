import {
  createCursor,
  createDecoder,
  createEncoder,
  DecodedMessage,
  PageDirection,
  waitForRemotePeer
} from "@waku/core";
import type { IMessage, LightNode } from "@waku/interfaces";
import { Protocols } from "@waku/interfaces";
import {
  createDecoder as createEciesDecoder,
  createEncoder as createEciesEncoder,
  generatePrivateKey,
  getPublicKey
} from "@waku/message-encryption/ecies";
import {
  createDecoder as createSymDecoder,
  createEncoder as createSymEncoder,
  generateSymmetricKey
} from "@waku/message-encryption/symmetric";
import { createLightNode } from "@waku/sdk";
import { bytesToUtf8, utf8ToBytes } from "@waku/utils/bytes";
import { expect } from "chai";
import debug from "debug";

import {
  delay,
  makeLogFileName,
  NOISE_KEY_1,
  NOISE_KEY_2
} from "../src/index.js";
import { NimGoNode } from "../src/node/node.js";

const log = debug("waku:test:store");

const TestContentTopic = "/test/1/waku-store/utf8";
const TestEncoder = createEncoder({ contentTopic: TestContentTopic });
const TestDecoder = createDecoder(TestContentTopic);

describe("Waku Store", () => {
  let waku: LightNode;
  let nwaku: NimGoNode;

  beforeEach(async function () {
    this.timeout(15_000);
    nwaku = new NimGoNode(makeLogFileName(this));
    await nwaku.start({ store: true, lightpush: true, relay: true });
  });

  afterEach(async function () {
    !!nwaku &&
      nwaku.stop().catch((e) => console.log("Nwaku failed to stop", e));
    !!waku && waku.stop().catch((e) => console.log("Waku failed to stop", e));
  });

  it("Generator", async function () {
    this.timeout(15_000);
    const totalMsgs = 20;

    for (let i = 0; i < totalMsgs; i++) {
      expect(
        await nwaku.sendMessage(
          NimGoNode.toMessageRpcQuery({
            payload: new Uint8Array([i]),
<<<<<<< HEAD
            contentTopic: TestContentTopic,
=======
            contentTopic: TestContentTopic
>>>>>>> ff3ffdd1
          })
        )
      ).to.be.true;
    }

    waku = await createLightNode({
      staticNoiseKey: NOISE_KEY_1
    });
    await waku.start();
    await waku.dial(await nwaku.getMultiaddrWithId());
    await waitForRemotePeer(waku, [Protocols.Store]);

    const messages: IMessage[] = [];
    let promises: Promise<void>[] = [];
    for await (const msgPromises of waku.store.queryGenerator([TestDecoder])) {
      const _promises = msgPromises.map(async (promise) => {
        const msg = await promise;
        if (msg) {
          messages.push(msg);
        }
      });

      promises = promises.concat(_promises);
    }
    await Promise.all(promises);

    expect(messages?.length).eq(totalMsgs);
    const result = messages?.findIndex((msg) => {
      return msg.payload[0]! === 0;
    });
    expect(result).to.not.eq(-1);
  });

  it("Generator, no message returned", async function () {
    this.timeout(15_000);

    waku = await createLightNode({
      staticNoiseKey: NOISE_KEY_1
    });
    await waku.start();
    await waku.dial(await nwaku.getMultiaddrWithId());
    await waitForRemotePeer(waku, [Protocols.Store]);

    const messages: IMessage[] = [];
    let promises: Promise<void>[] = [];
    for await (const msgPromises of waku.store.queryGenerator([TestDecoder])) {
      const _promises = msgPromises.map(async (promise) => {
        const msg = await promise;
        if (msg) {
          messages.push(msg);
        }
      });

      promises = promises.concat(_promises);
    }
    await Promise.all(promises);

    expect(messages?.length).eq(0);
  });

  it("Passing a cursor", async function () {
    this.timeout(4_000);
    const totalMsgs = 20;

    for (let i = 0; i < totalMsgs; i++) {
      expect(
        await nwaku.sendMessage(
          NimGoNode.toMessageRpcQuery({
            payload: utf8ToBytes(`Message ${i}`),
<<<<<<< HEAD
            contentTopic: TestContentTopic,
=======
            contentTopic: TestContentTopic
>>>>>>> ff3ffdd1
          })
        )
      ).to.be.true;
    }

    waku = await createLightNode({
      staticNoiseKey: NOISE_KEY_1
    });
    await waku.start();
    await waku.dial(await nwaku.getMultiaddrWithId());
    await waitForRemotePeer(waku, [Protocols.Store]);

    const query = waku.store.queryGenerator([TestDecoder]);

    // messages in reversed order (first message at last index)
    const messages: DecodedMessage[] = [];
    for await (const page of query) {
      for await (const msg of page.reverse()) {
        messages.push(msg as DecodedMessage);
      }
    }

    // index 2 would mean the third last message sent
    const cursorIndex = 2;

    // create cursor to extract messages after the 3rd index
    const cursor = await createCursor(messages[cursorIndex]);

    const messagesAfterCursor: DecodedMessage[] = [];
    for await (const page of waku.store.queryGenerator([TestDecoder], {
      cursor
    })) {
      for await (const msg of page.reverse()) {
        messagesAfterCursor.push(msg as DecodedMessage);
      }
    }

    const testMessage = messagesAfterCursor[0];

    expect(messages.length).be.eq(totalMsgs);

    expect(bytesToUtf8(testMessage.payload)).to.be.eq(
      bytesToUtf8(messages[cursorIndex + 1].payload)
    );
  });

  it("Callback on promise", async function () {
    this.timeout(15_000);

    const totalMsgs = 15;

    for (let i = 0; i < totalMsgs; i++) {
      expect(
        await nwaku.sendMessage(
          NimGoNode.toMessageRpcQuery({
            payload: new Uint8Array([i]),
<<<<<<< HEAD
            contentTopic: TestContentTopic,
=======
            contentTopic: TestContentTopic
>>>>>>> ff3ffdd1
          })
        )
      ).to.be.true;
    }

    waku = await createLightNode({
      staticNoiseKey: NOISE_KEY_1
    });
    await waku.start();
    await waku.dial(await nwaku.getMultiaddrWithId());
    await waitForRemotePeer(waku, [Protocols.Store]);

    const messages: IMessage[] = [];
    await waku.store.queryCallbackOnPromise(
      [TestDecoder],
      async (msgPromise) => {
        const msg = await msgPromise;
        if (msg) {
          messages.push(msg);
        }
      }
    );

    expect(messages?.length).eq(totalMsgs);
    const result = messages?.findIndex((msg) => {
      return msg.payload[0]! === 0;
    });
    expect(result).to.not.eq(-1);
  });

  it("Callback on promise, aborts when callback returns true", async function () {
    this.timeout(15_000);

    const totalMsgs = 20;

    for (let i = 0; i < totalMsgs; i++) {
      expect(
        await nwaku.sendMessage(
          NimGoNode.toMessageRpcQuery({
            payload: new Uint8Array([i]),
<<<<<<< HEAD
            contentTopic: TestContentTopic,
=======
            contentTopic: TestContentTopic
>>>>>>> ff3ffdd1
          })
        )
      ).to.be.true;
    }

    waku = await createLightNode({
      staticNoiseKey: NOISE_KEY_1
    });
    await waku.start();
    await waku.dial(await nwaku.getMultiaddrWithId());
    await waitForRemotePeer(waku, [Protocols.Store]);

    const desiredMsgs = 14;
    const messages: IMessage[] = [];
    await waku.store.queryCallbackOnPromise(
      [TestDecoder],
      async (msgPromise) => {
        const msg = await msgPromise;
        if (msg) {
          messages.push(msg);
        }
        return messages.length >= desiredMsgs;
      },
      { pageSize: 7 }
    );

    expect(messages?.length).eq(desiredMsgs);
  });

  it("Ordered Callback - Forward", async function () {
    this.timeout(15_000);

    const totalMsgs = 18;
    for (let i = 0; i < totalMsgs; i++) {
      expect(
        await nwaku.sendMessage(
          NimGoNode.toMessageRpcQuery({
            payload: new Uint8Array([i]),
<<<<<<< HEAD
            contentTopic: TestContentTopic,
=======
            contentTopic: TestContentTopic
>>>>>>> ff3ffdd1
          })
        )
      ).to.be.true;
      await delay(1); // to ensure each timestamp is unique.
    }

    waku = await createLightNode({
      staticNoiseKey: NOISE_KEY_1
    });
    await waku.start();
    await waku.dial(await nwaku.getMultiaddrWithId());
    await waitForRemotePeer(waku, [Protocols.Store]);

    const messages: IMessage[] = [];
    await waku.store.queryOrderedCallback(
      [TestDecoder],
      async (msg) => {
        messages.push(msg);
      },
      {
<<<<<<< HEAD
        pageDirection: PageDirection.FORWARD,
=======
        pageDirection: PageDirection.FORWARD
>>>>>>> ff3ffdd1
      }
    );

    expect(messages?.length).eq(totalMsgs);
    const payloads = messages.map((msg) => msg.payload[0]!);
    expect(payloads).to.deep.eq(Array.from(Array(totalMsgs).keys()));
  });

  it("Ordered Callback - Backward", async function () {
    this.timeout(15_000);

    const totalMsgs = 18;
    for (let i = 0; i < totalMsgs; i++) {
      expect(
        await nwaku.sendMessage(
          NimGoNode.toMessageRpcQuery({
            payload: new Uint8Array([i]),
<<<<<<< HEAD
            contentTopic: TestContentTopic,
=======
            contentTopic: TestContentTopic
>>>>>>> ff3ffdd1
          })
        )
      ).to.be.true;
      await delay(1); // to ensure each timestamp is unique.
    }

    waku = await createLightNode({
      staticNoiseKey: NOISE_KEY_1
    });
    await waku.start();
    await waku.dial(await nwaku.getMultiaddrWithId());
    await waitForRemotePeer(waku, [Protocols.Store]);

    let messages: IMessage[] = [];
    await waku.store.queryOrderedCallback(
      [TestDecoder],
      async (msg) => {
        messages.push(msg);
      },
      {
<<<<<<< HEAD
        pageDirection: PageDirection.BACKWARD,
=======
        pageDirection: PageDirection.BACKWARD
>>>>>>> ff3ffdd1
      }
    );

    messages = messages.reverse();

    expect(messages?.length).eq(totalMsgs);
    const payloads = messages.map((msg) => msg.payload![0]!);
    expect(payloads).to.deep.eq(Array.from(Array(totalMsgs).keys()));
  });

  it("Generator, with asymmetric & symmetric encrypted messages", async function () {
    this.timeout(15_000);

    const asymText = "This message is encrypted for me using asymmetric";
    const asymTopic = "/test/1/asymmetric/proto";
    const symText =
      "This message is encrypted for me using symmetric encryption";
    const symTopic = "/test/1/symmetric/proto";
    const clearText = "This is a clear text message for everyone to read";
    const otherText =
      "This message is not for and I must not be able to read it";

    const timestamp = new Date();

    const asymMsg = { payload: utf8ToBytes(asymText), timestamp };
    const symMsg = {
      payload: utf8ToBytes(symText),
      timestamp: new Date(timestamp.valueOf() + 1)
    };
    const clearMsg = {
      payload: utf8ToBytes(clearText),
      timestamp: new Date(timestamp.valueOf() + 2)
    };
    const otherMsg = {
      payload: utf8ToBytes(otherText),
      timestamp: new Date(timestamp.valueOf() + 3)
    };

    const privateKey = generatePrivateKey();
    const symKey = generateSymmetricKey();
    const publicKey = getPublicKey(privateKey);

    const eciesEncoder = createEciesEncoder({
      contentTopic: asymTopic,
      publicKey
    });
    const symEncoder = createSymEncoder({
      contentTopic: symTopic,
      symKey
    });

    const otherEncoder = createEciesEncoder({
      contentTopic: TestContentTopic,
      publicKey: getPublicKey(generatePrivateKey())
    });

    const eciesDecoder = createEciesDecoder(asymTopic, privateKey);
    const symDecoder = createSymDecoder(symTopic, symKey);

    const [waku1, waku2, nimWakuMultiaddr] = await Promise.all([
      createLightNode({
        staticNoiseKey: NOISE_KEY_1
      }).then((waku) => waku.start().then(() => waku)),
      createLightNode({
        staticNoiseKey: NOISE_KEY_2
      }).then((waku) => waku.start().then(() => waku)),
      nwaku.getMultiaddrWithId()
    ]);

    log("Waku nodes created");

    await Promise.all([
      waku1.dial(nimWakuMultiaddr),
      waku2.dial(nimWakuMultiaddr)
    ]);

    log("Waku nodes connected to nwaku");

    await waitForRemotePeer(waku1, [Protocols.LightPush]);

    log("Sending messages using light push");
    await Promise.all([
      waku1.lightPush.send(eciesEncoder, asymMsg),
      waku1.lightPush.send(symEncoder, symMsg),
      waku1.lightPush.send(otherEncoder, otherMsg),
      waku1.lightPush.send(TestEncoder, clearMsg)
    ]);

    await waitForRemotePeer(waku2, [Protocols.Store]);

    const messages: DecodedMessage[] = [];
    log("Retrieve messages from store");

    for await (const msgPromises of waku2.store.queryGenerator([
      eciesDecoder,
      symDecoder,
      TestDecoder
    ])) {
      for (const promise of msgPromises) {
        const msg = await promise;
        if (msg) {
          messages.push(msg);
        }
      }
    }

    // Messages are ordered from oldest to latest within a page (1 page query)
    expect(bytesToUtf8(messages[0].payload!)).to.eq(asymText);
    expect(bytesToUtf8(messages[1].payload!)).to.eq(symText);
    expect(bytesToUtf8(messages[2].payload!)).to.eq(clearText);
    expect(messages?.length).eq(3);

    !!waku1 && waku1.stop().catch((e) => console.log("Waku failed to stop", e));
    !!waku2 && waku2.stop().catch((e) => console.log("Waku failed to stop", e));
  });

  it("Ordered callback, using start and end time", async function () {
    this.timeout(20000);

    const now = new Date();

    const startTime = new Date();
    // Set start time 15 seconds in the past
    startTime.setTime(now.getTime() - 15 * 1000);

    const message1Timestamp = new Date();
    // Set first message was 10 seconds in the past
    message1Timestamp.setTime(now.getTime() - 10 * 1000);

    const message2Timestamp = new Date();
    // Set second message 2 seconds in the past
    message2Timestamp.setTime(now.getTime() - 2 * 1000);
    const messageTimestamps = [message1Timestamp, message2Timestamp];

    const endTime = new Date();
    // Set end time 1 second in the past
    endTime.setTime(now.getTime() - 1000);

    for (let i = 0; i < 2; i++) {
      expect(
        await nwaku.sendMessage(
          NimGoNode.toMessageRpcQuery({
            payload: new Uint8Array([i]),
            contentTopic: TestContentTopic,
<<<<<<< HEAD
            timestamp: messageTimestamps[i],
=======
            timestamp: messageTimestamps[i]
>>>>>>> ff3ffdd1
          })
        )
      ).to.be.true;
    }

    waku = await createLightNode({
      staticNoiseKey: NOISE_KEY_1
    });
    await waku.start();
    await waku.dial(await nwaku.getMultiaddrWithId());
    await waitForRemotePeer(waku, [Protocols.Store]);

    const nwakuPeerId = await nwaku.getPeerId();

    const firstMessages: IMessage[] = [];
    await waku.store.queryOrderedCallback(
      [TestDecoder],
      (msg) => {
        if (msg) {
          firstMessages.push(msg);
        }
      },
      {
        peerId: nwakuPeerId,
<<<<<<< HEAD
        timeFilter: { startTime, endTime: message1Timestamp },
=======
        timeFilter: { startTime, endTime: message1Timestamp }
>>>>>>> ff3ffdd1
      }
    );

    const bothMessages: IMessage[] = [];
    await waku.store.queryOrderedCallback(
      [TestDecoder],
      async (msg) => {
        bothMessages.push(msg);
      },
      {
        peerId: nwakuPeerId,
        timeFilter: {
          startTime,
<<<<<<< HEAD
          endTime,
        },
=======
          endTime
        }
>>>>>>> ff3ffdd1
      }
    );

    expect(firstMessages?.length).eq(1);

    expect(firstMessages[0].payload![0]!).eq(0);

    expect(bothMessages?.length).eq(2);
  });

  it("Ordered callback, aborts when callback returns true", async function () {
    this.timeout(15_000);

    const totalMsgs = 20;

    for (let i = 0; i < totalMsgs; i++) {
      expect(
        await nwaku.sendMessage(
          NimGoNode.toMessageRpcQuery({
            payload: new Uint8Array([i]),
<<<<<<< HEAD
            contentTopic: TestContentTopic,
=======
            contentTopic: TestContentTopic
>>>>>>> ff3ffdd1
          })
        )
      ).to.be.true;
      await delay(1); // to ensure each timestamp is unique.
    }

    waku = await createLightNode({
      staticNoiseKey: NOISE_KEY_1
    });
    await waku.start();
    await waku.dial(await nwaku.getMultiaddrWithId());
    await waitForRemotePeer(waku, [Protocols.Store]);

    const desiredMsgs = 14;
    const messages: IMessage[] = [];
    await waku.store.queryOrderedCallback(
      [TestDecoder],
      async (msg) => {
        messages.push(msg);
        return messages.length >= desiredMsgs;
      },
      { pageSize: 7 }
    );

    expect(messages?.length).eq(desiredMsgs);
  });
});

describe("Waku Store, custom pubsub topic", () => {
  const customPubSubTopic = "/waku/2/custom-dapp/proto";
  let waku: LightNode;
  let nwaku: NimGoNode;

  beforeEach(async function () {
    this.timeout(15_000);
    nwaku = new NimGoNode(makeLogFileName(this));
    await nwaku.start({
      store: true,
      topic: customPubSubTopic,
      relay: true
    });
  });

  afterEach(async function () {
    !!nwaku &&
      nwaku.stop().catch((e) => console.log("Nwaku failed to stop", e));
    !!waku && waku.stop().catch((e) => console.log("Waku failed to stop", e));
  });

  it("Generator, custom pubsub topic", async function () {
    this.timeout(15_000);

    const totalMsgs = 20;
    for (let i = 0; i < totalMsgs; i++) {
      expect(
        await nwaku.sendMessage(
          NimGoNode.toMessageRpcQuery({
            payload: new Uint8Array([i]),
            contentTopic: TestContentTopic
          }),
          customPubSubTopic
        )
      ).to.be.true;
    }

    waku = await createLightNode({
      staticNoiseKey: NOISE_KEY_1,
      pubSubTopic: customPubSubTopic
    });
    await waku.start();
    await waku.dial(await nwaku.getMultiaddrWithId());
    await waitForRemotePeer(waku, [Protocols.Store]);

    const messages: IMessage[] = [];
    let promises: Promise<void>[] = [];
    for await (const msgPromises of waku.store.queryGenerator([TestDecoder])) {
      const _promises = msgPromises.map(async (promise) => {
        const msg = await promise;
        if (msg) {
          messages.push(msg);
          expect(msg.pubSubTopic).to.eq(customPubSubTopic);
        }
      });

      promises = promises.concat(_promises);
    }
    await Promise.all(promises);

    expect(messages?.length).eq(totalMsgs);
    const result = messages?.findIndex((msg) => {
      return msg.payload![0]! === 0;
    });
    expect(result).to.not.eq(-1);
  });
});<|MERGE_RESOLUTION|>--- conflicted
+++ resolved
@@ -63,11 +63,7 @@
         await nwaku.sendMessage(
           NimGoNode.toMessageRpcQuery({
             payload: new Uint8Array([i]),
-<<<<<<< HEAD
-            contentTopic: TestContentTopic,
-=======
-            contentTopic: TestContentTopic
->>>>>>> ff3ffdd1
+            contentTopic: TestContentTopic
           })
         )
       ).to.be.true;
@@ -137,11 +133,7 @@
         await nwaku.sendMessage(
           NimGoNode.toMessageRpcQuery({
             payload: utf8ToBytes(`Message ${i}`),
-<<<<<<< HEAD
-            contentTopic: TestContentTopic,
-=======
-            contentTopic: TestContentTopic
->>>>>>> ff3ffdd1
+            contentTopic: TestContentTopic
           })
         )
       ).to.be.true;
@@ -198,11 +190,7 @@
         await nwaku.sendMessage(
           NimGoNode.toMessageRpcQuery({
             payload: new Uint8Array([i]),
-<<<<<<< HEAD
-            contentTopic: TestContentTopic,
-=======
-            contentTopic: TestContentTopic
->>>>>>> ff3ffdd1
+            contentTopic: TestContentTopic
           })
         )
       ).to.be.true;
@@ -243,11 +231,7 @@
         await nwaku.sendMessage(
           NimGoNode.toMessageRpcQuery({
             payload: new Uint8Array([i]),
-<<<<<<< HEAD
-            contentTopic: TestContentTopic,
-=======
-            contentTopic: TestContentTopic
->>>>>>> ff3ffdd1
+            contentTopic: TestContentTopic
           })
         )
       ).to.be.true;
@@ -286,11 +270,7 @@
         await nwaku.sendMessage(
           NimGoNode.toMessageRpcQuery({
             payload: new Uint8Array([i]),
-<<<<<<< HEAD
-            contentTopic: TestContentTopic,
-=======
-            contentTopic: TestContentTopic
->>>>>>> ff3ffdd1
+            contentTopic: TestContentTopic
           })
         )
       ).to.be.true;
@@ -311,11 +291,7 @@
         messages.push(msg);
       },
       {
-<<<<<<< HEAD
-        pageDirection: PageDirection.FORWARD,
-=======
         pageDirection: PageDirection.FORWARD
->>>>>>> ff3ffdd1
       }
     );
 
@@ -333,11 +309,7 @@
         await nwaku.sendMessage(
           NimGoNode.toMessageRpcQuery({
             payload: new Uint8Array([i]),
-<<<<<<< HEAD
-            contentTopic: TestContentTopic,
-=======
-            contentTopic: TestContentTopic
->>>>>>> ff3ffdd1
+            contentTopic: TestContentTopic
           })
         )
       ).to.be.true;
@@ -358,11 +330,7 @@
         messages.push(msg);
       },
       {
-<<<<<<< HEAD
-        pageDirection: PageDirection.BACKWARD,
-=======
         pageDirection: PageDirection.BACKWARD
->>>>>>> ff3ffdd1
       }
     );
 
@@ -507,11 +475,7 @@
           NimGoNode.toMessageRpcQuery({
             payload: new Uint8Array([i]),
             contentTopic: TestContentTopic,
-<<<<<<< HEAD
-            timestamp: messageTimestamps[i],
-=======
             timestamp: messageTimestamps[i]
->>>>>>> ff3ffdd1
           })
         )
       ).to.be.true;
@@ -536,11 +500,7 @@
       },
       {
         peerId: nwakuPeerId,
-<<<<<<< HEAD
-        timeFilter: { startTime, endTime: message1Timestamp },
-=======
         timeFilter: { startTime, endTime: message1Timestamp }
->>>>>>> ff3ffdd1
       }
     );
 
@@ -554,13 +514,8 @@
         peerId: nwakuPeerId,
         timeFilter: {
           startTime,
-<<<<<<< HEAD
-          endTime,
-        },
-=======
           endTime
         }
->>>>>>> ff3ffdd1
       }
     );
 
@@ -581,11 +536,7 @@
         await nwaku.sendMessage(
           NimGoNode.toMessageRpcQuery({
             payload: new Uint8Array([i]),
-<<<<<<< HEAD
-            contentTopic: TestContentTopic,
-=======
-            contentTopic: TestContentTopic
->>>>>>> ff3ffdd1
+            contentTopic: TestContentTopic
           })
         )
       ).to.be.true;
