<<<<<<< HEAD
import {
  createDecoder,
  createEncoder,
  DefaultPubsubTopic,
  waitForRemotePeer
} from "@waku/core";
import { LightNode } from "@waku/interfaces";
import { Protocols } from "@waku/interfaces";
=======
import type { PeerStore } from "@libp2p/interface/peer-store";
import type { Peer } from "@libp2p/interface/peer-store";
import { createSecp256k1PeerId } from "@libp2p/peer-id-factory";
import { createDecoder, createEncoder, waitForRemotePeer } from "@waku/core";
import { DefaultPubsubTopic, LightNode, Protocols } from "@waku/interfaces";
>>>>>>> 0d534e38
import { createLightNode } from "@waku/sdk";
import { toAsyncIterator } from "@waku/utils";
import { bytesToUtf8, utf8ToBytes } from "@waku/utils/bytes";
import chai, { expect } from "chai";
import chaiAsPromised from "chai-as-promised";

import {
  delay,
  makeLogFileName,
  NOISE_KEY_1,
  tearDownNodes
} from "../src/index.js";
import { NimGoNode } from "../src/node/node.js";

chai.use(chaiAsPromised);

const TestContentTopic = "/test/1/waku-filter";
const TestEncoder = createEncoder({ contentTopic: TestContentTopic });
const TestDecoder = createDecoder(TestContentTopic);

describe("Util: toAsyncIterator: Filter", () => {
  let waku: LightNode;
  let nwaku: NimGoNode;

  beforeEach(async function () {
    this.timeout(15000);
    nwaku = new NimGoNode(makeLogFileName(this));
    await nwaku.start({
      filter: true,
      lightpush: true,
      relay: true
    });
    waku = await createLightNode({
      staticNoiseKey: NOISE_KEY_1,
      libp2p: { addresses: { listen: ["/ip4/0.0.0.0/tcp/0/ws"] } }
    });
    await waku.start();
    await waku.dial(await nwaku.getMultiaddrWithId());
    await waitForRemotePeer(waku, [Protocols.Filter, Protocols.LightPush]);
  });

  afterEach(async function () {
    this.timeout(10000);
    await tearDownNodes(nwaku, waku);
  });

  it("creates an iterator", async function () {
    this.timeout(10000);
    const messageText = "hey, what's up?";
    const sent = { payload: utf8ToBytes(messageText) };

    const { iterator } = await toAsyncIterator(waku.filter, TestDecoder, {
      timeoutMs: 1000
    });

    await waku.lightPush.send(TestEncoder, sent);
    const { value } = await iterator.next();

    expect(value.contentTopic).to.eq(TestContentTopic);
    expect(value.pubsubTopic).to.eq(DefaultPubsubTopic);
    expect(bytesToUtf8(value.payload)).to.eq(messageText);
  });

  it("handles multiple messages", async function () {
    this.timeout(10000);
    const { iterator } = await toAsyncIterator(waku.filter, TestDecoder, {
      timeoutMs: 1000
    });

    await waku.lightPush.send(TestEncoder, {
      payload: utf8ToBytes("Filtering works!")
    });
    await waku.lightPush.send(TestEncoder, {
      payload: utf8ToBytes("Filtering still works!")
    });

    let result = await iterator.next();
    expect(bytesToUtf8(result.value.payload)).to.eq("Filtering works!");

    result = await iterator.next();
    expect(bytesToUtf8(result.value.payload)).to.eq("Filtering still works!");
  });

  it("unsubscribes", async function () {
    this.timeout(10000);
    const { iterator, stop } = await toAsyncIterator(waku.filter, TestDecoder, {
      timeoutMs: 1000
    });

    await waku.lightPush.send(TestEncoder, {
      payload: utf8ToBytes("This should be received")
    });

    await delay(400);

    await stop();

    await waku.lightPush.send(TestEncoder, {
      payload: utf8ToBytes("This should not be received")
    });

    let result = await iterator.next();
    expect(result.done).to.eq(true);
    expect(bytesToUtf8(result.value.payload)).to.eq("This should be received");

    result = await iterator.next();
    expect(result.value).to.eq(undefined);
    expect(result.done).to.eq(true);
  });
});<|MERGE_RESOLUTION|>--- conflicted
+++ resolved
@@ -1,20 +1,10 @@
-<<<<<<< HEAD
+import { createDecoder, createEncoder, waitForRemotePeer } from "@waku/core";
 import {
-  createDecoder,
-  createEncoder,
+  createLightNode,
   DefaultPubsubTopic,
-  waitForRemotePeer
-} from "@waku/core";
-import { LightNode } from "@waku/interfaces";
-import { Protocols } from "@waku/interfaces";
-=======
-import type { PeerStore } from "@libp2p/interface/peer-store";
-import type { Peer } from "@libp2p/interface/peer-store";
-import { createSecp256k1PeerId } from "@libp2p/peer-id-factory";
-import { createDecoder, createEncoder, waitForRemotePeer } from "@waku/core";
-import { DefaultPubsubTopic, LightNode, Protocols } from "@waku/interfaces";
->>>>>>> 0d534e38
-import { createLightNode } from "@waku/sdk";
+  type LightNode,
+  Protocols
+} from "@waku/sdk";
 import { toAsyncIterator } from "@waku/utils";
 import { bytesToUtf8, utf8ToBytes } from "@waku/utils/bytes";
 import chai, { expect } from "chai";
