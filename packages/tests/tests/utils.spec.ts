--- conflicted
+++ resolved
@@ -1,9 +1,5 @@
-<<<<<<< HEAD
 import type { PeerStore } from "@libp2p/interface/peer-store";
 import type { Peer } from "@libp2p/interface/peer-store";
-=======
-import { Peer } from "@libp2p/interface/peer-store";
->>>>>>> 1b912789
 import { createSecp256k1PeerId } from "@libp2p/peer-id-factory";
 import {
   createDecoder,
@@ -17,16 +13,11 @@
 import { createLightNode } from "@waku/sdk";
 import { toAsyncIterator } from "@waku/utils";
 import { bytesToUtf8, utf8ToBytes } from "@waku/utils/bytes";
-<<<<<<< HEAD
 import { selectPeerForProtocol } from "@waku/utils/libp2p";
+import * as libp2pUtils from "@waku/utils/libp2p";
 import chai, { expect } from "chai";
 import chaiAsPromised from "chai-as-promised";
-import sinon from "sinon";
-=======
-import * as libp2pUtils from "@waku/utils/libp2p";
-import { expect } from "chai";
 import sinon, { SinonStub } from "sinon";
->>>>>>> 1b912789
 
 chai.use(chaiAsPromised);
 
@@ -135,7 +126,6 @@
   });
 });
 
-<<<<<<< HEAD
 const TestCodec = "test/1";
 
 describe("selectPeerForProtocol", () => {
@@ -157,7 +147,113 @@
   });
 
   it("should return the peer with the lowest ping", async function () {
-=======
+    const peer1 = await createSecp256k1PeerId();
+    const peer2 = await createSecp256k1PeerId();
+    const peer3 = await createSecp256k1PeerId();
+
+    const mockPeers = [
+      { id: peer1, protocols: [TestCodec] },
+      { id: peer2, protocols: [TestCodec] },
+      { id: peer3, protocols: [TestCodec] }
+    ] as Peer[];
+
+    sinon.stub(peerStore, "forEach").callsFake(async (callback) => {
+      for (const peer of mockPeers) {
+        callback(peer);
+      }
+    });
+
+    getPingStub.withArgs(peer1).resolves(500);
+    getPingStub.withArgs(peer2).resolves(1000);
+    getPingStub.withArgs(peer3).resolves(100);
+
+    const result = await selectPeerForProtocol(
+      peerStore,
+      getPingStub,
+      protocols
+    );
+
+    expect(result.peer).to.deep.equal(mockPeers[2]);
+    expect(result.protocol).to.equal(TestCodec);
+  });
+
+  it("should return the peer with the provided peerId", async function () {
+    const targetPeer = await createSecp256k1PeerId();
+    const mockPeer = { id: targetPeer, protocols: [TestCodec] } as Peer;
+    sinon.stub(peerStore, "get").withArgs(targetPeer).resolves(mockPeer);
+
+    const result = await selectPeerForProtocol(
+      peerStore,
+      getPingStub,
+      protocols,
+      targetPeer
+    );
+    expect(result.peer).to.deep.equal(mockPeer);
+  });
+
+  it("should return a any peer when all peers have the same latency", async function () {
+    const peer1 = await createSecp256k1PeerId();
+    const peer2 = await createSecp256k1PeerId();
+    const peer3 = await createSecp256k1PeerId();
+
+    const mockPeers = [
+      { id: peer1, protocols: [TestCodec] },
+      { id: peer2, protocols: [TestCodec] },
+      { id: peer3, protocols: [TestCodec] }
+    ] as Peer[];
+
+    sinon.stub(peerStore, "forEach").callsFake(async (callback) => {
+      for (const peer of mockPeers) {
+        callback(peer);
+      }
+    });
+
+    getPingStub.resolves(500); // All peers have the same latency
+
+    const result = await selectPeerForProtocol(
+      peerStore,
+      getPingStub,
+      protocols
+    );
+
+    expect(mockPeers).to.deep.include(result.peer);
+  });
+
+  it("should throw an error when no peer matches the given protocols", async function () {
+    const mockPeers = [
+      { id: await createSecp256k1PeerId(), protocols: ["DifferentCodec"] },
+      {
+        id: await createSecp256k1PeerId(),
+        protocols: ["AnotherDifferentCodec"]
+      }
+    ] as Peer[];
+
+    sinon.stub(peerStore, "forEach").callsFake(async (callback) => {
+      for (const peer of mockPeers) {
+        callback(peer);
+      }
+    });
+
+    await expect(
+      selectPeerForProtocol(peerStore, getPingStub, protocols)
+    ).to.be.rejectedWith(
+      `Failed to find known peer that registers protocols: ${protocols}`
+    );
+  });
+
+  it("should throw an error when the selected peer does not register the required protocols", async function () {
+    const targetPeer = await createSecp256k1PeerId();
+    const mockPeer = { id: targetPeer, protocols: ["DifferentCodec"] } as Peer;
+    sinon.stub(peerStore, "get").withArgs(targetPeer).resolves(mockPeer);
+
+    await expect(
+      selectPeerForProtocol(peerStore, getPingStub, protocols, targetPeer)
+    ).to.be.rejectedWith(
+      `Peer does not register required protocols (${targetPeer.toString()}): ${protocols}`
+    );
+  });
+});
+
 // these tests are skipped until we can figure out how to mock the standalone functions
 // sinon doesn't seem to work with the standalone functions
 // some helper utilities like proxyquire and rewire were also tried, but they don't seem to work either
@@ -177,113 +273,11 @@
   });
 
   it("should return all peers when numPeers is 0", async function () {
->>>>>>> 1b912789
-    const peer1 = await createSecp256k1PeerId();
-    const peer2 = await createSecp256k1PeerId();
-    const peer3 = await createSecp256k1PeerId();
-
-    const mockPeers = [
-<<<<<<< HEAD
-      { id: peer1, protocols: [TestCodec] },
-      { id: peer2, protocols: [TestCodec] },
-      { id: peer3, protocols: [TestCodec] }
-    ] as Peer[];
-
-    sinon.stub(peerStore, "forEach").callsFake(async (callback) => {
-      for (const peer of mockPeers) {
-        callback(peer);
-      }
-    });
-
-    getPingStub.withArgs(peer1).resolves(500);
-    getPingStub.withArgs(peer2).resolves(1000);
-    getPingStub.withArgs(peer3).resolves(100);
-
-    const result = await selectPeerForProtocol(
-      peerStore,
-      getPingStub,
-      protocols
-    );
-
-    expect(result.peer).to.deep.equal(mockPeers[2]);
-    expect(result.protocol).to.equal(TestCodec);
-  });
-
-  it("should return the peer with the provided peerId", async function () {
-    const targetPeer = await createSecp256k1PeerId();
-    const mockPeer = { id: targetPeer, protocols: [TestCodec] } as Peer;
-    sinon.stub(peerStore, "get").withArgs(targetPeer).resolves(mockPeer);
-
-    const result = await selectPeerForProtocol(
-      peerStore,
-      getPingStub,
-      protocols,
-      targetPeer
-    );
-    expect(result.peer).to.deep.equal(mockPeer);
-  });
-
-  it("should return a any peer when all peers have the same latency", async function () {
-    const peer1 = await createSecp256k1PeerId();
-    const peer2 = await createSecp256k1PeerId();
-    const peer3 = await createSecp256k1PeerId();
-
-    const mockPeers = [
-      { id: peer1, protocols: [TestCodec] },
-      { id: peer2, protocols: [TestCodec] },
-      { id: peer3, protocols: [TestCodec] }
-    ] as Peer[];
-
-    sinon.stub(peerStore, "forEach").callsFake(async (callback) => {
-      for (const peer of mockPeers) {
-        callback(peer);
-      }
-    });
-
-    getPingStub.resolves(500); // All peers have the same latency
-
-    const result = await selectPeerForProtocol(
-      peerStore,
-      getPingStub,
-      protocols
-    );
-
-    expect(mockPeers).to.deep.include(result.peer);
-  });
-
-  it("should throw an error when no peer matches the given protocols", async function () {
-    const mockPeers = [
-      { id: await createSecp256k1PeerId(), protocols: ["DifferentCodec"] },
-      {
-        id: await createSecp256k1PeerId(),
-        protocols: ["AnotherDifferentCodec"]
-      }
-    ] as Peer[];
-
-    sinon.stub(peerStore, "forEach").callsFake(async (callback) => {
-      for (const peer of mockPeers) {
-        callback(peer);
-      }
-    });
-
-    await expect(
-      selectPeerForProtocol(peerStore, getPingStub, protocols)
-    ).to.be.rejectedWith(
-      `Failed to find known peer that registers protocols: ${protocols}`
-    );
-  });
-
-  it("should throw an error when the selected peer does not register the required protocols", async function () {
-    const targetPeer = await createSecp256k1PeerId();
-    const mockPeer = { id: targetPeer, protocols: ["DifferentCodec"] } as Peer;
-    sinon.stub(peerStore, "get").withArgs(targetPeer).resolves(mockPeer);
-
-    await expect(
-      selectPeerForProtocol(peerStore, getPingStub, protocols, targetPeer)
-    ).to.be.rejectedWith(
-      `Peer does not register required protocols (${targetPeer.toString()}): ${protocols}`
-    );
-=======
+    const peer1 = await createSecp256k1PeerId();
+    const peer2 = await createSecp256k1PeerId();
+    const peer3 = await createSecp256k1PeerId();
+
+    const mockPeers = [
       { id: peer1, tags: [Tags.BOOTSTRAP] },
       { id: peer2, tags: [Tags.BOOTSTRAP] },
       { id: peer3, tags: [Tags.BOOTSTRAP] }
@@ -351,6 +345,5 @@
     expect(result.length).to.be.at.least(2);
     expect(result.length).to.be.at.most(5);
     expect(result.filter((peer: Peer) => peer.tags.has(Tags.BOOTSTRAP)).length);
->>>>>>> 1b912789
   });
 });