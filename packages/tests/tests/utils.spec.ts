--- conflicted
+++ resolved
@@ -1,25 +1,12 @@
 import { createDecoder, createEncoder, waitForRemotePeer } from "@waku/core";
-<<<<<<< HEAD
 import {
-  createLightNode,
   DefaultPubsubTopic,
   type LightNode,
   Protocols
-} from "@waku/sdk";
-import { toAsyncIterator } from "@waku/utils";
-import { bytesToUtf8, utf8ToBytes } from "@waku/utils/bytes";
-=======
-import { LightPushCodec } from "@waku/core";
-import { DefaultPubsubTopic, LightNode } from "@waku/interfaces";
-import { Protocols } from "@waku/interfaces";
+} from "@waku/interfaces";
 import { createLightNode } from "@waku/sdk";
 import { toAsyncIterator } from "@waku/utils";
 import { bytesToUtf8, utf8ToBytes } from "@waku/utils/bytes";
-import {
-  getConnectedPeersForProtocol,
-  selectPeerForProtocol
-} from "@waku/utils/libp2p";
->>>>>>> c81872ae
 import chai, { expect } from "chai";
 import chaiAsPromised from "chai-as-promised";
 
@@ -126,186 +113,4 @@
     expect(result.value).to.eq(undefined);
     expect(result.done).to.eq(true);
   });
-<<<<<<< HEAD
-=======
-});
-
-const TestCodec = "test/1";
-
-describe("selectPeerForProtocol", () => {
-  let peerStore: PeerStore;
-  const protocols = [TestCodec];
-
-  let lowPingPeer: Peer,
-    midPingPeer: Peer,
-    highPingPeer: Peer,
-    differentCodecPeer: Peer,
-    anotherDifferentCodecPeer: Peer;
-
-  beforeEach(async function () {
-    this.timeout(10000);
-    const waku = await createLightNode();
-    await waku.start();
-    await delay(3000);
-    peerStore = waku.libp2p.peerStore;
-
-    const [
-      lowPingPeerId,
-      midPingPeerId,
-      highPingPeerId,
-      differentCodecPeerId,
-      anotherDifferentCodecPeerId
-    ] = await Promise.all([
-      createSecp256k1PeerId(),
-      createSecp256k1PeerId(),
-      createSecp256k1PeerId(),
-      createSecp256k1PeerId(),
-      createSecp256k1PeerId()
-    ]);
-
-    lowPingPeer = {
-      id: lowPingPeerId,
-      protocols: [TestCodec],
-      metadata: new Map().set("ping", utf8ToBytes("50"))
-    } as Peer;
-
-    midPingPeer = {
-      id: midPingPeerId,
-      protocols: [TestCodec],
-      metadata: new Map().set("ping", utf8ToBytes("100"))
-    } as Peer;
-
-    highPingPeer = {
-      id: highPingPeerId,
-      protocols: [TestCodec],
-      metadata: new Map().set("ping", utf8ToBytes("500"))
-    } as Peer;
-
-    differentCodecPeer = {
-      id: differentCodecPeerId,
-      protocols: ["DifferentCodec"]
-    } as Peer;
-
-    anotherDifferentCodecPeer = {
-      id: anotherDifferentCodecPeerId,
-      protocols: ["AnotherDifferentCodec"]
-    } as Peer;
-  });
-
-  afterEach(() => {
-    sinon.restore();
-  });
-
-  it("should return the peer with the lowest ping", async function () {
-    const mockPeers = [highPingPeer, lowPingPeer, midPingPeer];
-
-    sinon.stub(peerStore, "get").callsFake(async (peerId) => {
-      return mockPeers.find((peer) => peer.id.equals(peerId))!;
-    });
-
-    sinon.stub(peerStore, "forEach").callsFake(async (callback) => {
-      for (const peer of mockPeers) {
-        callback(peer);
-      }
-    });
-
-    const result = await selectPeerForProtocol(peerStore, protocols);
-
-    expect(result.peer).to.deep.equal(lowPingPeer);
-    expect(result.protocol).to.equal(TestCodec);
-  });
-
-  it("should return the peer with the provided peerId", async function () {
-    const targetPeer = await createSecp256k1PeerId();
-    const mockPeer = { id: targetPeer, protocols: [TestCodec] } as Peer;
-    sinon.stub(peerStore, "get").withArgs(targetPeer).resolves(mockPeer);
-
-    const result = await selectPeerForProtocol(
-      peerStore,
-      protocols,
-      targetPeer
-    );
-    expect(result.peer).to.deep.equal(mockPeer);
-  });
-
-  it("should return a random peer when all peers have the same latency", async function () {
-    const mockPeers = [highPingPeer, highPingPeer, highPingPeer];
-
-    sinon.stub(peerStore, "get").callsFake(async (peerId) => {
-      return mockPeers.find((peer) => peer.id.equals(peerId))!;
-    });
-
-    sinon.stub(peerStore, "forEach").callsFake(async (callback) => {
-      for (const peer of mockPeers) {
-        callback(peer);
-      }
-    });
-
-    const result = await selectPeerForProtocol(peerStore, protocols);
-
-    expect(mockPeers).to.deep.include(result.peer);
-  });
-
-  it("should throw an error when no peer matches the given protocols", async function () {
-    const mockPeers = [differentCodecPeer, anotherDifferentCodecPeer];
-
-    sinon.stub(peerStore, "forEach").callsFake(async (callback) => {
-      for (const peer of mockPeers) {
-        callback(peer);
-      }
-    });
-
-    await expect(
-      selectPeerForProtocol(peerStore, protocols)
-    ).to.be.rejectedWith(
-      `Failed to find known peer that registers protocols: ${protocols}`
-    );
-  });
-
-  it("should throw an error when the selected peer does not register the required protocols", async function () {
-    const targetPeer = await createSecp256k1PeerId();
-    const mockPeer = { id: targetPeer, protocols: ["DifferentCodec"] } as Peer;
-    sinon.stub(peerStore, "get").withArgs(targetPeer).resolves(mockPeer);
-
-    await expect(
-      selectPeerForProtocol(peerStore, protocols, targetPeer)
-    ).to.be.rejectedWith(
-      `Peer does not register required protocols (${targetPeer.toString()}): ${protocols}`
-    );
-  });
-});
-
-describe("getConnectedPeersForProtocol", function () {
-  let waku: LightNode;
-  let nwaku: NimGoNode;
-
-  beforeEach(async function () {
-    this.timeout(15000);
-    nwaku = new NimGoNode(makeLogFileName(this));
-    await nwaku.start({
-      filter: true,
-      lightpush: true,
-      relay: true
-    });
-    waku = await createLightNode();
-    await waku.start();
-    await waku.dial(await nwaku.getMultiaddrWithId());
-    await waitForRemotePeer(waku, [Protocols.Filter]);
-  });
-
-  afterEach(async function () {
-    this.timeout(10000);
-    await tearDownNodes(nwaku, waku);
-  });
-
-  it("returns all connected peers that support the protocol", async function () {
-    const peers = await getConnectedPeersForProtocol(
-      waku.libp2p.getConnections(),
-      waku.libp2p.peerStore,
-      [LightPushCodec]
-    );
-
-    expect(peers.length).to.eq(1);
-  });
->>>>>>> c81872ae
 });