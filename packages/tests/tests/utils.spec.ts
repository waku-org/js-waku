--- conflicted
+++ resolved
@@ -8,22 +8,14 @@
   KeepAliveManager,
   waitForRemotePeer
 } from "@waku/core";
-<<<<<<< HEAD
-import { LightNode, Tags } from "@waku/interfaces";
-=======
 import { LightNode } from "@waku/interfaces";
->>>>>>> ad518afb
 import { Protocols } from "@waku/interfaces";
 import { createLightNode } from "@waku/sdk";
 import { toAsyncIterator } from "@waku/utils";
 import { bytesToUtf8, utf8ToBytes } from "@waku/utils/bytes";
 import { selectPeerForProtocol } from "@waku/utils/libp2p";
-import * as libp2pUtils from "@waku/utils/libp2p";
-import chai, { expect } from "chai";
-import chaiAsPromised from "chai-as-promised";
-import sinon, { SinonStub } from "sinon";
-
-chai.use(chaiAsPromised);
+import { expect } from "chai";
+import sinon from "sinon";
 
 import { delay, makeLogFileName, NOISE_KEY_1 } from "../src/index.js";
 import { NimGoNode } from "../src/node/node.js";
@@ -256,98 +248,4 @@
       `Peer does not register required protocols (${targetPeer.toString()}): ${protocols}`
     );
   });
-});
-
-// these tests are skipped until we can figure out how to mock the standalone functions
-// sinon doesn't seem to work with the standalone functions
-// some helper utilities like proxyquire and rewire were also tried, but they don't seem to work either
-// possible solution is the upgrade to jest, which has better mocking capabilities
-// https://github.com/waku-org/js-waku/issues/1144
-describe.skip("getPeers function", function () {
-  let getPeersForProtocolStub: SinonStub;
-  let waku: LightNode | undefined;
-
-  beforeEach(async function () {
-    waku = await createLightNode();
-    getPeersForProtocolStub = sinon.stub(libp2pUtils, "getPeersForProtocol");
-  });
-
-  afterEach(function () {
-    sinon.restore();
-  });
-
-  it("should return all peers when numPeers is 0", async function () {
-    const peer1 = await createSecp256k1PeerId();
-    const peer2 = await createSecp256k1PeerId();
-    const peer3 = await createSecp256k1PeerId();
-
-    const mockPeers = [
-      { id: peer1, tags: [Tags.BOOTSTRAP] },
-      { id: peer2, tags: [Tags.BOOTSTRAP] },
-      { id: peer3, tags: [Tags.BOOTSTRAP] }
-    ] as unknown as Peer[];
-
-    getPeersForProtocolStub.resolves(mockPeers);
-
-    const result = await (waku?.lightPush as any).getPeers({
-      numPeers: 0
-    });
-    expect(result).to.deep.equal(mockPeers);
-  });
-
-  it("should return all peers, except bootstrap, when numPeers is 0 & maxBootstrap is defined", async function () {
-    const peer1 = await createSecp256k1PeerId();
-    const peer2 = await createSecp256k1PeerId();
-    const peer3 = await createSecp256k1PeerId();
-    const peer4 = await createSecp256k1PeerId();
-    const peer5 = await createSecp256k1PeerId();
-
-    const mockPeers = [
-      { id: peer1, tags: [Tags.BOOTSTRAP] },
-      { id: peer2, tags: [Tags.BOOTSTRAP] },
-      { id: peer3, tags: [Tags.PEER_EXCHANGE] },
-      { id: peer4, tags: [Tags.PEER_EXCHANGE] },
-      { id: peer5, tags: [Tags.PEER_EXCHANGE] }
-    ] as unknown as Peer[];
-
-    getPeersForProtocolStub.resolves(mockPeers);
-
-    const result = await (waku?.lightPush as any).getPeers({
-      numPeers: 0,
-      maxBootstrap: 1
-    });
-
-    // result should have 1 bootstrap peers, and a total of 4 peers
-    expect(result.length).to.equal(4);
-    expect(
-      result.filter((peer: Peer) => peer.tags.has(Tags.BOOTSTRAP)).length
-    ).to.equal(1);
-  });
-
-  it("should return only bootstrap peers up to maxBootstrapPeers", async function () {
-    const peer1 = await createSecp256k1PeerId();
-    const peer2 = await createSecp256k1PeerId();
-    const peer3 = await createSecp256k1PeerId();
-    const peer4 = await createSecp256k1PeerId();
-    const peer5 = await createSecp256k1PeerId();
-    const mockPeers = [
-      { id: peer1, tags: [Tags.BOOTSTRAP] },
-      { id: peer2, tags: [Tags.BOOTSTRAP] },
-      { id: peer3, tags: [Tags.BOOTSTRAP] },
-      { id: peer4, tags: [Tags.PEER_EXCHANGE] },
-      { id: peer5, tags: [Tags.PEER_EXCHANGE] }
-    ] as unknown as Peer[];
-
-    getPeersForProtocolStub.resolves(mockPeers);
-
-    const result = await (waku?.lightPush as any).getPeers({
-      numPeers: 5,
-      maxBootstrapPeers: 2
-    });
-
-    // check that result has at least 2 bootstrap peers and no more than 5 peers
-    expect(result.length).to.be.at.least(2);
-    expect(result.length).to.be.at.most(5);
-    expect(result.filter((peer: Peer) => peer.tags.has(Tags.BOOTSTRAP)).length);
-  });
 });