import { bootstrap } from "@libp2p/bootstrap";
import { enrTree, wakuDnsDiscovery } from "@waku/dns-discovery";
import { LightNode } from "@waku/interfaces";
import { createLightNode } from "@waku/sdk";
import { expect } from "chai";

import { makeLogFileName, NimGoNode } from "../src/index.js";

describe("Use static and several ENR trees for bootstrap", function () {
  let waku: LightNode;
  let nwaku: NimGoNode;

  afterEach(async function () {
    !!nwaku && (await nwaku.stop());
    !!waku && waku.stop().catch((e) => console.log("Waku failed to stop", e));
  });

  it("", async function () {
    this.timeout(10_000);

    nwaku = new NimGoNode(makeLogFileName(this));
    await nwaku.start();
    const multiAddrWithId = await nwaku.getMultiaddrWithId();

    const NODE_REQUIREMENTS = {
      store: 3,
      lightPush: 3,
      filter: 3
    };

    waku = await createLightNode({
      libp2p: {
        peerDiscovery: [
          bootstrap({ list: [multiAddrWithId.toString()] }),
          wakuDnsDiscovery(
            [enrTree["PROD"], enrTree["TEST"]],
            NODE_REQUIREMENTS
<<<<<<< HEAD
          ),
        ],
      },
=======
          )
        ]
      }
>>>>>>> ff3ffdd1
    });
    await waku.start();

    const peersDiscovered = await waku.libp2p.peerStore.all();

    // 3 from DNS Disc, 1 from bootstrap
    expect(peersDiscovered.length).to.eq(3 + 1);
    // should also have the bootstrap peer
    expect(
      peersDiscovered.find(
        (p) => p.id.toString() === multiAddrWithId.getPeerId()?.toString()
      )
    ).to.not.be.undefined;
  });
});<|MERGE_RESOLUTION|>--- conflicted
+++ resolved
@@ -35,15 +35,9 @@
           wakuDnsDiscovery(
             [enrTree["PROD"], enrTree["TEST"]],
             NODE_REQUIREMENTS
-<<<<<<< HEAD
-          ),
-        ],
-      },
-=======
           )
         ]
       }
->>>>>>> ff3ffdd1
     });
     await waku.start();
 
