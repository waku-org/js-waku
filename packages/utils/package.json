{
  "name": "@waku/utils",
  "version": "0.0.4",
  "description": "Different utilities for Waku",
  "types": "./dist/index.d.ts",
  "module": "./dist/index.js",
  "exports": {
    ".": {
      "types": "./dist/index.d.ts",
      "import": "./dist/index.js"
    },
    "./libp2p": {
      "types": "./dist/libp2p/index.d.ts",
      "import": "./dist/libp2p/index.js"
    },
    "./bytes": {
      "types": "./dist/bytes/index.d.ts",
      "import": "./dist/bytes/index.js"
    }
  },
  "typesVersions": {
    "*": {
      "*": [
        "*",
        "dist/*",
        "dist/*/index"
      ]
    }
  },
  "type": "module",
  "author": "Waku Team",
  "homepage": "https://github.com/waku-org/js-waku/tree/master/packages/utils#readme",
  "repository": {
    "type": "git",
    "url": "https://github.com/waku-org/js-waku.git"
  },
  "bugs": {
    "url": "https://github.com/waku-org/js-waku/issues"
  },
  "license": "MIT OR Apache-2.0",
  "keywords": [
    "waku",
    "decentralized",
    "secure",
    "communication",
    "web3",
    "ethereum",
    "dapps",
    "privacy"
  ],
  "scripts": {
    "build": "run-s build:**",
    "build:esm": "tsc",
    "build:bundle": "rollup --config rollup.config.js",
    "fix": "run-s fix:*",
    "fix:lint": "eslint src *.js --fix",
    "check": "run-s check:*",
    "check:lint": "eslint src *.js",
    "check:spelling": "cspell \"{README.md,src/**/*.ts}\"",
    "check:tsc": "tsc -p tsconfig.dev.json",
    "prepublish": "npm run build",
    "reset-hard": "git clean -dfx -e .idea && git reset --hard && npm i && npm run build"
  },
  "engines": {
    "node": ">=16"
  },
  "dependencies": {
    "debug": "^4.3.4",
    "uint8arrays": "^4.0.3"
  },
  "devDependencies": {
    "@libp2p/interface-connection": "^3.0.8",
    "@libp2p/interface-peer-id": "^2.0.1",
    "@libp2p/interface-peer-store": "^1.2.8",
    "@rollup/plugin-commonjs": "^24.0.1",
    "@rollup/plugin-json": "^6.0.0",
    "@rollup/plugin-node-resolve": "^15.0.2",
    "@typescript-eslint/eslint-plugin": "^5.57.0",
    "@typescript-eslint/parser": "^5.51.0",
    "@waku/build-utils": "*",
<<<<<<< HEAD
    "@waku/interfaces": "0.0.11",
=======
    "@waku/interfaces": "*",
>>>>>>> 06b0b6b3
    "cspell": "^6.31.1",
    "eslint": "^8.35.0",
    "eslint-config-prettier": "^8.6.0",
    "eslint-plugin-eslint-comments": "^3.2.0",
    "eslint-plugin-functional": "^5.0.4",
    "eslint-plugin-import": "^2.27.5",
    "eslint-plugin-prettier": "^4.2.1",
    "npm-run-all": "^4.1.5",
    "prettier": "^2.8.8",
    "rollup": "^3.21.3",
    "typescript": "^4.9.5"
  },
  "typedoc": {
    "entryPoint": "./src/index.ts"
  },
  "files": [
    "dist",
    "bundle",
    "src/**/*.ts",
    "!**/*.spec.*",
    "!**/*.json",
    "CHANGELOG.md",
    "LICENSE",
    "README.md"
  ]
}<|MERGE_RESOLUTION|>--- conflicted
+++ resolved
@@ -78,11 +78,7 @@
     "@typescript-eslint/eslint-plugin": "^5.57.0",
     "@typescript-eslint/parser": "^5.51.0",
     "@waku/build-utils": "*",
-<<<<<<< HEAD
-    "@waku/interfaces": "0.0.11",
-=======
     "@waku/interfaces": "*",
->>>>>>> 06b0b6b3
     "cspell": "^6.31.1",
     "eslint": "^8.35.0",
     "eslint-config-prettier": "^8.6.0",
