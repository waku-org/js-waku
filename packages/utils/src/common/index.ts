--- conflicted
+++ resolved
@@ -1,6 +1,5 @@
 export * from "./is_defined.js";
 export * from "./random_subset.js";
-<<<<<<< HEAD
 
 export function removeItemFromArray(arr: unknown[], value: unknown): unknown[] {
   const index = arr.indexOf(value);
@@ -9,7 +8,5 @@
   }
   return arr;
 }
-=======
 export * from "./group_by.js";
-export * from "./to_async_iterator.js";
->>>>>>> 50c2c254
+export * from "./to_async_iterator.js";