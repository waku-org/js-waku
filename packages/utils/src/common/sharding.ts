import { sha256 } from "@noble/hashes/sha256";
import {
  DEFAULT_CLUSTER_ID,
  PubsubTopic,
  ShardInfo,
  ShardingParams,
  SingleShardInfo
} from "@waku/interfaces";

import { concat, utf8ToBytes } from "../bytes/index.js";

export const singleShardInfoToPubsubTopic = (
  shardInfo: SingleShardInfo
): PubsubTopic => {
  if (shardInfo.shard === undefined) throw new Error("Invalid shard");

  return `/waku/2/rs/${shardInfo.clusterId ?? DEFAULT_CLUSTER_ID}/${shardInfo.shard}`;
};

export const singleShardInfosToShardInfo = (
  singleShardInfos: SingleShardInfo[]
): ShardInfo => {
  if (singleShardInfos.length === 0) throw new Error("Invalid shard");

  const clusterIds = singleShardInfos.map((shardInfo) => shardInfo.clusterId);
  if (new Set(clusterIds).size !== 1) {
    throw new Error("Passed shard infos have different clusterIds");
  }

  const shards = singleShardInfos
    .map((shardInfo) => shardInfo.shard)
    .filter((shard): shard is number => shard !== undefined);

  return {
    clusterId: singleShardInfos[0].clusterId,
    shards
  };
};

export const shardInfoToPubsubTopics = (
  shardInfo: Partial<ShardingParams>
): PubsubTopic[] => {
  if ("contentTopics" in shardInfo && shardInfo.contentTopics) {
    // Autosharding: explicitly defined content topics
    return Array.from(
      new Set(
        shardInfo.contentTopics.map((contentTopic) =>
          contentTopicToPubsubTopic(contentTopic, shardInfo.clusterId)
        )
      )
    );
  } else if ("shards" in shardInfo) {
    // Static sharding
    if (shardInfo.shards === undefined) throw new Error("Invalid shard");
    return Array.from(
      new Set(
        shardInfo.shards.map(
          (index) =>
            `/waku/2/rs/${shardInfo.clusterId ?? DEFAULT_CLUSTER_ID}/${index}`
        )
      )
    );
  } else if ("application" in shardInfo && "version" in shardInfo) {
    // Autosharding: single shard from application and version
    return [
      contentTopicToPubsubTopic(
        `/${shardInfo.application}/${shardInfo.version}/default/default`,
        shardInfo.clusterId
      )
    ];
  } else {
    throw new Error("Missing required configuration in shard parameters");
  }
};

export const pubsubTopicToSingleShardInfo = (
  pubsubTopics: PubsubTopic
): SingleShardInfo => {
  const parts = pubsubTopics.split("/");

  if (
    parts.length != 6 ||
    parts[1] !== "waku" ||
    parts[2] !== "2" ||
    parts[3] !== "rs"
  )
    throw new Error("Invalid pubsub topic");

  const clusterId = parseInt(parts[4]);
  const shard = parseInt(parts[5]);

  if (isNaN(clusterId) || isNaN(shard))
    throw new Error("Invalid clusterId or shard");

  return {
    clusterId,
    shard
  };
};

//TODO: move part of BaseProtocol instead of utils
// return `ProtocolError.TOPIC_NOT_CONFIGURED` instead of throwing
export function ensurePubsubTopicIsConfigured(
  pubsubTopic: PubsubTopic,
  configuredTopics: PubsubTopic[]
): void {
  if (!configuredTopics.includes(pubsubTopic)) {
    throw new Error(
      `Pubsub topic ${pubsubTopic} has not been configured on this instance. Configured topics are: ${configuredTopics}. Please update your configuration by passing in the topic during Waku node instantiation.`
    );
  }
}

interface ContentTopic {
  generation: number;
  application: string;
  version: string;
  topicName: string;
  encoding: string;
}

/**
 * Given a string, will throw an error if it is not formatted as a valid content topic for autosharding based on https://rfc.vac.dev/spec/51/
 * @param contentTopic String to validate
 * @returns Object with each content topic field as an attribute
 */
export function ensureValidContentTopic(contentTopic: string): ContentTopic {
  const parts = contentTopic.split("/");
  if (parts.length < 5 || parts.length > 6) {
    throw Error("Content topic format is invalid");
  }
  // Validate generation field if present
  let generation = 0;
  if (parts.length == 6) {
    generation = parseInt(parts[1]);
    if (isNaN(generation)) {
      throw new Error("Invalid generation field in content topic");
    }
    if (generation > 0) {
      throw new Error("Generation greater than 0 is not supported");
    }
  }
  // Validate remaining fields
  const fields = parts.splice(-4);
  // Validate application field
  if (fields[0].length == 0) {
    throw new Error("Application field cannot be empty");
  }
  // Validate version field
  if (fields[1].length == 0) {
    throw new Error("Version field cannot be empty");
  }
  // Validate topic name field
  if (fields[2].length == 0) {
    throw new Error("Topic name field cannot be empty");
  }
  // Validate encoding field
  if (fields[3].length == 0) {
    throw new Error("Encoding field cannot be empty");
  }

  return {
    generation,
    application: fields[0],
    version: fields[1],
    topicName: fields[2],
    encoding: fields[3]
  };
}

/**
 * Given a string, determines which autoshard index to use for its pubsub topic.
 * Based on the algorithm described in the RFC: https://rfc.vac.dev/spec/51//#algorithm
 */
export function contentTopicToShardIndex(
  contentTopic: string,
  networkShards: number = 8
): number {
  const { application, version } = ensureValidContentTopic(contentTopic);
  const digest = sha256(
    concat([utf8ToBytes(application), utf8ToBytes(version)])
  );
  const dataview = new DataView(digest.buffer.slice(-8));
  return Number(dataview.getBigUint64(0, false) % BigInt(networkShards));
}

export function contentTopicToPubsubTopic(
  contentTopic: string,
  clusterId: number = DEFAULT_CLUSTER_ID,
  networkShards: number = 8
): string {
  if (!contentTopic) {
    throw Error("Content topic must be specified");
  }

  const shardIndex = contentTopicToShardIndex(contentTopic, networkShards);
  return `/waku/2/rs/${clusterId}/${shardIndex}`;
}

/**
 * Given an array of content topics, groups them together by their Pubsub topic as derived using the algorithm for autosharding.
 * If any of the content topics are not properly formatted, the function will throw an error.
 */
export function contentTopicsByPubsubTopic(
  contentTopics: string[],
  clusterId: number = DEFAULT_CLUSTER_ID,
  networkShards: number = 8
): Map<string, Array<string>> {
  const groupedContentTopics = new Map();
  for (const contentTopic of contentTopics) {
    const pubsubTopic = contentTopicToPubsubTopic(
      contentTopic,
      clusterId,
      networkShards
    );
    let topics = groupedContentTopics.get(pubsubTopic);
    if (!topics) {
      groupedContentTopics.set(pubsubTopic, []);
      topics = groupedContentTopics.get(pubsubTopic);
    }
    topics.push(contentTopic);
  }
  return groupedContentTopics;
}

/**
 * Used when creating encoders/decoders to determine which pubsub topic to use
 */
export function determinePubsubTopic(
  contentTopic: string,
  pubsubTopicShardInfo?: SingleShardInfo | PubsubTopic
): string {
  if (typeof pubsubTopicShardInfo == "string") {
    return pubsubTopicShardInfo;
  }

<<<<<<< HEAD
  return pubsubTopicShardInfo?.shard
    ? singleShardInfoToPubsubTopic(pubsubTopicShardInfo)
    : contentTopicToPubsubTopic(
        contentTopic,
        pubsubTopicShardInfo?.clusterId || DEFAULT_CLUSTER_ID
=======
  return pubsubTopicShardInfo?.shard !== undefined
    ? singleShardInfoToPubsubTopic(pubsubTopicShardInfo)
    : contentTopicToPubsubTopic(
        contentTopic,
        pubsubTopicShardInfo?.clusterId ?? DEFAULT_CLUSTER_ID
>>>>>>> f3627c46
      );
}

/**
 * Validates sharding configuration and sets defaults where possible.
 * @returns Validated sharding parameters, with any missing values set to defaults
 */
export const ensureShardingConfigured = (
  shardInfo: Partial<ShardingParams>
): {
  shardingParams: ShardingParams;
  shardInfo: ShardInfo;
  pubsubTopics: PubsubTopic[];
} => {
  const clusterId = shardInfo.clusterId ?? DEFAULT_CLUSTER_ID;
  const shards = "shards" in shardInfo ? shardInfo.shards : [];
  const contentTopics =
    "contentTopics" in shardInfo ? shardInfo.contentTopics : [];
  const [application, version] =
    "application" in shardInfo && "version" in shardInfo
      ? [shardInfo.application, shardInfo.version]
      : [undefined, undefined];

  const isShardsConfigured = shards && shards.length > 0;
  const isContentTopicsConfigured = contentTopics && contentTopics.length > 0;
  const isApplicationVersionConfigured = application && version;

  if (isShardsConfigured) {
    return {
      shardingParams: { clusterId, shards },
      shardInfo: { clusterId, shards },
      pubsubTopics: shardInfoToPubsubTopics({ clusterId, shards })
    };
  }

  if (isContentTopicsConfigured) {
    const pubsubTopics = Array.from(
      new Set(
        contentTopics.map((topic) =>
          contentTopicToPubsubTopic(topic, clusterId)
        )
      )
    );
    const shards = Array.from(
      new Set(contentTopics.map((topic) => contentTopicToShardIndex(topic)))
    );
    return {
      shardingParams: { clusterId, contentTopics },
      shardInfo: { clusterId, shards },
      pubsubTopics
    };
  }

  if (isApplicationVersionConfigured) {
    const pubsubTopic = contentTopicToPubsubTopic(
      `/${application}/${version}/default/default`,
      clusterId
    );
    return {
      shardingParams: { clusterId, application, version },
      shardInfo: {
        clusterId,
        shards: [pubsubTopicToSingleShardInfo(pubsubTopic).shard!]
      },
      pubsubTopics: [pubsubTopic]
    };
  }

  throw new Error(
    "Missing minimum required configuration options for static sharding or autosharding."
  );
};<|MERGE_RESOLUTION|>--- conflicted
+++ resolved
@@ -193,6 +193,10 @@
     throw Error("Content topic must be specified");
   }
 
+  if (!contentTopic) {
+    throw Error("Content topic must be specified");
+  }
+
   const shardIndex = contentTopicToShardIndex(contentTopic, networkShards);
   return `/waku/2/rs/${clusterId}/${shardIndex}`;
 }
@@ -234,19 +238,11 @@
     return pubsubTopicShardInfo;
   }
 
-<<<<<<< HEAD
-  return pubsubTopicShardInfo?.shard
-    ? singleShardInfoToPubsubTopic(pubsubTopicShardInfo)
-    : contentTopicToPubsubTopic(
-        contentTopic,
-        pubsubTopicShardInfo?.clusterId || DEFAULT_CLUSTER_ID
-=======
   return pubsubTopicShardInfo?.shard !== undefined
     ? singleShardInfoToPubsubTopic(pubsubTopicShardInfo)
     : contentTopicToPubsubTopic(
         contentTopic,
         pubsubTopicShardInfo?.clusterId ?? DEFAULT_CLUSTER_ID
->>>>>>> f3627c46
       );
 }
 
