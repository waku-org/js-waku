import { sha256 } from "@noble/hashes/sha256";
import {
  DEFAULT_CLUSTER_ID,
  PubsubTopic,
  ShardInfo,
  ShardingParams,
  SingleShardInfo
} from "@waku/interfaces";

import { concat, utf8ToBytes } from "../bytes/index.js";

export const singleShardInfoToPubsubTopic = (
  shardInfo: SingleShardInfo
): PubsubTopic => {
  if (shardInfo.shard === undefined) throw new Error("Invalid shard");

  return `/waku/2/rs/${shardInfo.clusterId ?? DEFAULT_CLUSTER_ID}/${shardInfo.shard}`;
};

export const singleShardInfosToShardInfo = (
  singleShardInfos: SingleShardInfo[]
): ShardInfo => {
  if (singleShardInfos.length === 0) throw new Error("Invalid shard");

  const clusterIds = singleShardInfos.map((shardInfo) => shardInfo.clusterId);
  if (new Set(clusterIds).size !== 1) {
    throw new Error("Passed shard infos have different clusterIds");
  }

  const shards = singleShardInfos
    .map((shardInfo) => shardInfo.shard)
    .filter((shard): shard is number => shard !== undefined);

  return {
    clusterId: singleShardInfos[0].clusterId,
    shards
  };
};

export const shardInfoToPubsubTopics = (
  shardInfo: Partial<ShardingParams>
): PubsubTopic[] => {
  if ("contentTopics" in shardInfo && shardInfo.contentTopics) {
    // Autosharding: explicitly defined content topics
    return Array.from(
      new Set(
        shardInfo.contentTopics.map((contentTopic) =>
          contentTopicToPubsubTopic(contentTopic, shardInfo.clusterId)
        )
      )
    );
  } else if ("shards" in shardInfo) {
    // Static sharding
    if (shardInfo.shards === undefined) throw new Error("Invalid shard");
    return Array.from(
      new Set(
        shardInfo.shards.map(
          (index) =>
            `/waku/2/rs/${shardInfo.clusterId ?? DEFAULT_CLUSTER_ID}/${index}`
        )
      )
    );
  } else if ("application" in shardInfo && "version" in shardInfo) {
    // Autosharding: single shard from application and version
    return [
      contentTopicToPubsubTopic(
        `/${shardInfo.application}/${shardInfo.version}/default/default`,
        shardInfo.clusterId
      )
    ];
  } else {
    throw new Error("Missing required configuration in shard parameters");
  }
};

export const pubsubTopicToSingleShardInfo = (
  pubsubTopics: PubsubTopic
): SingleShardInfo => {
  const parts = pubsubTopics.split("/");

  if (
    parts.length != 6 ||
    parts[1] !== "waku" ||
    parts[2] !== "2" ||
    parts[3] !== "rs"
  )
    throw new Error("Invalid pubsub topic");

  const clusterId = parseInt(parts[4]);
  const shard = parseInt(parts[5]);

  if (isNaN(clusterId) || isNaN(shard))
    throw new Error("Invalid clusterId or shard");

  return {
    clusterId,
    shard
  };
};

//TODO: move part of BaseProtocol instead of utils
// return `ProtocolError.TOPIC_NOT_CONFIGURED` instead of throwing
export function ensurePubsubTopicIsConfigured(
  pubsubTopic: PubsubTopic,
  configuredTopics: PubsubTopic[]
): void {
  if (!configuredTopics.includes(pubsubTopic)) {
    throw new Error(
      `Pubsub topic ${pubsubTopic} has not been configured on this instance. Configured topics are: ${configuredTopics}. Please update your configuration by passing in the topic during Waku node instantiation.`
    );
  }
}

interface ContentTopic {
  generation: number;
  application: string;
  version: string;
  topicName: string;
  encoding: string;
}

/**
 * Given a string, will throw an error if it is not formatted as a valid content topic for autosharding based on https://rfc.vac.dev/spec/51/
 * @param contentTopic String to validate
 * @returns Object with each content topic field as an attribute
 */
export function ensureValidContentTopic(contentTopic: string): ContentTopic {
  const parts = contentTopic.split("/");
  if (parts.length < 5 || parts.length > 6) {
    throw Error("Content topic format is invalid");
  }
  // Validate generation field if present
  let generation = 0;
  if (parts.length == 6) {
    generation = parseInt(parts[1]);
    if (isNaN(generation)) {
      throw new Error("Invalid generation field in content topic");
    }
    if (generation > 0) {
      throw new Error("Generation greater than 0 is not supported");
    }
  }
  // Validate remaining fields
  const fields = parts.splice(-4);
  // Validate application field
  if (fields[0].length == 0) {
    throw new Error("Application field cannot be empty");
  }
  // Validate version field
  if (fields[1].length == 0) {
    throw new Error("Version field cannot be empty");
  }
  // Validate topic name field
  if (fields[2].length == 0) {
    throw new Error("Topic name field cannot be empty");
  }
  // Validate encoding field
  if (fields[3].length == 0) {
    throw new Error("Encoding field cannot be empty");
  }

  return {
    generation,
    application: fields[0],
    version: fields[1],
    topicName: fields[2],
    encoding: fields[3]
  };
}

/**
 * Given a string, determines which autoshard index to use for its pubsub topic.
 * Based on the algorithm described in the RFC: https://rfc.vac.dev/spec/51//#algorithm
 */
export function contentTopicToShardIndex(
  contentTopic: string,
  networkShards: number = 8
): number {
  const { application, version } = ensureValidContentTopic(contentTopic);
  const digest = sha256(
    concat([utf8ToBytes(application), utf8ToBytes(version)])
  );
  const dataview = new DataView(digest.buffer.slice(-8));
  return Number(dataview.getBigUint64(0, false) % BigInt(networkShards));
}

export function contentTopicToPubsubTopic(
  contentTopic: string,
  clusterId: number = DEFAULT_CLUSTER_ID,
  networkShards: number = 8
): string {
  if (!contentTopic) {
    throw Error("Content topic must be specified");
  }

  const shardIndex = contentTopicToShardIndex(contentTopic, networkShards);
  return `/waku/2/rs/${clusterId}/${shardIndex}`;
}

/**
 * Given an array of content topics, groups them together by their Pubsub topic as derived using the algorithm for autosharding.
 * If any of the content topics are not properly formatted, the function will throw an error.
 */
export function contentTopicsByPubsubTopic(
  contentTopics: string[],
  clusterId: number = DEFAULT_CLUSTER_ID,
  networkShards: number = 8
): Map<string, Array<string>> {
  const groupedContentTopics = new Map();
  for (const contentTopic of contentTopics) {
    const pubsubTopic = contentTopicToPubsubTopic(
      contentTopic,
      clusterId,
      networkShards
    );
    let topics = groupedContentTopics.get(pubsubTopic);
    if (!topics) {
      groupedContentTopics.set(pubsubTopic, []);
      topics = groupedContentTopics.get(pubsubTopic);
    }
    topics.push(contentTopic);
  }
  return groupedContentTopics;
}

/**
 * Used when creating encoders/decoders to determine which pubsub topic to use
 */
export function determinePubsubTopic(
  contentTopic: string,
  pubsubTopicShardInfo?: SingleShardInfo | PubsubTopic
): string {
  if (typeof pubsubTopicShardInfo == "string") {
    return pubsubTopicShardInfo;
<<<<<<< HEAD
=======
  } else {
    return pubsubTopicShardInfo
      ? pubsubTopicShardInfo.shard !== undefined
        ? singleShardInfoToPubsubTopic(pubsubTopicShardInfo)
        : contentTopicToPubsubTopic(
            contentTopic,
            pubsubTopicShardInfo.clusterId
          )
      : DefaultPubsubTopic;
>>>>>>> 86249dfe
  }

  return pubsubTopicShardInfo?.shard
    ? singleShardInfoToPubsubTopic(pubsubTopicShardInfo)
    : contentTopicToPubsubTopic(
        contentTopic,
        pubsubTopicShardInfo?.clusterId || DEFAULT_CLUSTER_ID
      );
}

/**
 * Validates sharding configuration and sets defaults where possible.
 * @returns Validated sharding parameters, with any missing values set to defaults
 */
export const ensureShardingConfigured = (
  shardInfo: Partial<ShardingParams>
): {
  shardingParams: ShardingParams;
  shardInfo: ShardInfo;
  pubsubTopics: PubsubTopic[];
} => {
  const clusterId = shardInfo.clusterId ?? DEFAULT_CLUSTER_ID;
  const shards = "shards" in shardInfo ? shardInfo.shards : [];
  const contentTopics =
    "contentTopics" in shardInfo ? shardInfo.contentTopics : [];
  const [application, version] =
    "application" in shardInfo && "version" in shardInfo
      ? [shardInfo.application, shardInfo.version]
      : [undefined, undefined];

  const isShardsConfigured = shards && shards.length > 0;
  const isContentTopicsConfigured = contentTopics && contentTopics.length > 0;
  const isApplicationVersionConfigured = application && version;

  if (isShardsConfigured) {
    return {
      shardingParams: { clusterId, shards },
      shardInfo: { clusterId, shards },
      pubsubTopics: shardInfoToPubsubTopics({ clusterId, shards })
    };
  }

  if (isContentTopicsConfigured) {
    const pubsubTopics = Array.from(
      new Set(
        contentTopics.map((topic) =>
          contentTopicToPubsubTopic(topic, clusterId)
        )
      )
    );
    const shards = Array.from(
      new Set(contentTopics.map((topic) => contentTopicToShardIndex(topic)))
    );
    return {
      shardingParams: { clusterId, contentTopics },
      shardInfo: { clusterId, shards },
      pubsubTopics
    };
  }

  if (isApplicationVersionConfigured) {
    const pubsubTopic = contentTopicToPubsubTopic(
      `/${application}/${version}/default/default`,
      clusterId
    );
    return {
      shardingParams: { clusterId, application, version },
      shardInfo: {
        clusterId,
        shards: [pubsubTopicToSingleShardInfo(pubsubTopic).shard!]
      },
      pubsubTopics: [pubsubTopic]
    };
  }

  throw new Error(
    "Missing minimum required configuration options for static sharding or autosharding."
  );
};<|MERGE_RESOLUTION|>--- conflicted
+++ resolved
@@ -232,21 +232,9 @@
 ): string {
   if (typeof pubsubTopicShardInfo == "string") {
     return pubsubTopicShardInfo;
-<<<<<<< HEAD
-=======
-  } else {
-    return pubsubTopicShardInfo
-      ? pubsubTopicShardInfo.shard !== undefined
-        ? singleShardInfoToPubsubTopic(pubsubTopicShardInfo)
-        : contentTopicToPubsubTopic(
-            contentTopic,
-            pubsubTopicShardInfo.clusterId
-          )
-      : DefaultPubsubTopic;
->>>>>>> 86249dfe
-  }
-
-  return pubsubTopicShardInfo?.shard
+  }
+
+  return pubsubTopicShardInfo?.shard !== undefined
     ? singleShardInfoToPubsubTopic(pubsubTopicShardInfo)
     : contentTopicToPubsubTopic(
         contentTopic,
