<<<<<<< HEAD
import type { Connection } from "@libp2p/interface/connection";
import type { Peer, PeerStore } from "@libp2p/interface/peer-store";
import type { ShardingParams } from "@waku/interfaces";
=======
import type { Connection, Peer, PeerStore } from "@libp2p/interface";
import { ShardingParams } from "@waku/interfaces";
>>>>>>> 477c2a59

import { bytesToUtf8 } from "../bytes/index.js";
import { decodeRelayShard } from "../common/relay_shard_codec.js";

/**
 * Returns a pseudo-random peer that supports the given protocol.
 * Useful for protocols such as store and light push
 */
export function selectRandomPeer(peers: Peer[]): Peer | undefined {
  if (peers.length === 0) return;

  const index = Math.round(Math.random() * (peers.length - 1));
  return peers[index];
}

/**
 * Function to sort peers by latency from lowest to highest
 * @param peerStore - The Libp2p PeerStore
 * @param peers - The list of peers to choose from
 * @returns Sorted array of peers by latency
 */
export async function sortPeersByLatency(
  peerStore: PeerStore,
  peers: Peer[]
): Promise<Peer[]> {
  if (peers.length === 0) return [];

  const results = await Promise.all(
    peers.map(async (peer) => {
      try {
        const pingBytes = (await peerStore.get(peer.id)).metadata.get("ping");
        if (!pingBytes) return { peer, ping: Infinity };

        const ping = Number(bytesToUtf8(pingBytes));
        return { peer, ping };
      } catch (error) {
        return { peer, ping: Infinity };
      }
    })
  );

  // filter out null values
  const validResults = results.filter(
    (result): result is { peer: Peer; ping: number } => result !== null
  );

  return validResults
    .sort((a, b) => a.ping - b.ping)
    .map((result) => result.peer);
}

/**
 * Returns the list of peers that supports the given protocol.
 */
export async function getPeersForProtocol(
  peerStore: PeerStore,
  protocols: string[]
): Promise<Peer[]> {
  const peers: Peer[] = [];
  await peerStore.forEach((peer) => {
    for (let i = 0; i < protocols.length; i++) {
      if (peer.protocols.includes(protocols[i])) {
        peers.push(peer);
        break;
      }
    }
  });
  return peers;
}

export async function getConnectedPeersForProtocolAndShard(
  connections: Connection[],
  peerStore: PeerStore,
  protocols: string[],
  shardInfo?: ShardingParams
): Promise<Peer[]> {
  const openConnections = connections.filter(
    (connection) => connection.status === "open"
  );

  const peerPromises = openConnections.map(async (connection) => {
    const peer = await peerStore.get(connection.remotePeer);
    const supportsProtocol = protocols.some((protocol) =>
      peer.protocols.includes(protocol)
    );

    if (supportsProtocol) {
      if (shardInfo) {
        const encodedPeerShardInfo = peer.metadata.get("shardInfo");
        const peerShardInfo =
          encodedPeerShardInfo && decodeRelayShard(encodedPeerShardInfo);

        if (peerShardInfo && shardInfo.clusterId === peerShardInfo.clusterId) {
          return peer;
        }
      } else {
        return peer;
      }
    }
    return null;
  });

  const peersWithNulls = await Promise.all(peerPromises);
  return peersWithNulls.filter((peer): peer is Peer => peer !== null);
}

export function selectConnection(
  connections: Connection[]
): Connection | undefined {
  if (!connections.length) return;
  if (connections.length === 1) return connections[0];

  let latestConnection: Connection | undefined;

  connections.forEach((connection) => {
    if (connection.status === "open") {
      if (!latestConnection) {
        latestConnection = connection;
      } else if (connection.timeline.open > latestConnection.timeline.open) {
        latestConnection = connection;
      }
    }
  });

  return latestConnection;
}<|MERGE_RESOLUTION|>--- conflicted
+++ resolved
@@ -1,11 +1,5 @@
-<<<<<<< HEAD
-import type { Connection } from "@libp2p/interface/connection";
-import type { Peer, PeerStore } from "@libp2p/interface/peer-store";
-import type { ShardingParams } from "@waku/interfaces";
-=======
 import type { Connection, Peer, PeerStore } from "@libp2p/interface";
 import { ShardingParams } from "@waku/interfaces";
->>>>>>> 477c2a59
 
 import { bytesToUtf8 } from "../bytes/index.js";
 import { decodeRelayShard } from "../common/relay_shard_codec.js";
