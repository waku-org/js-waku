--- conflicted
+++ resolved
@@ -15,11 +15,7 @@
     "packages/message-encryption": {},
     "packages/sdk": {},
     "packages/relay": {},
-<<<<<<< HEAD
-    "packages/local-peer-cache-discovery": {},
-    "packages/rln": {}
-=======
+    "packages/rln": {},
     "packages/discovery": {}
->>>>>>> 5296bfba
   }
 }